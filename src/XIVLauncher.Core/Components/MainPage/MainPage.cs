--- conflicted
+++ resolved
@@ -1094,7 +1094,6 @@
         // BUG(goat): This check only behaves correctly on Windows - the mutex doesn't seem to disappear on Linux, .NET issue?
 #if WIN32
         using var mutex = new Mutex(false, "XivLauncherIsPatching");
-<<<<<<< HEAD
 
         if (!mutex.WaitOne(0, false))
         {
@@ -1115,13 +1114,40 @@
 
         for (bool doVerify = true; doVerify;)
         {
-            // TODO: show progress here
-            this.App.StartLoading($"Now repairing...", canCancel: false, isIndeterminate: true);
+            this.App.StartLoading($"Now repairing...", canCancel: false, isIndeterminate: false);
 
             verify.Start();
+
+            var timer = new Timer(new TimerCallback((object? obj) =>
+            {
+                switch (verify.State)
+                {
+                    // TODO: show more progress info here
+                    case PatchVerifier.VerifyState.DownloadMeta:
+                        this.App.LoadingPage.Line2 = $"{verify.CurrentFile}";
+                        this.App.LoadingPage.Line3 = $"{Math.Min(verify.PatchSetIndex + 1, verify.PatchSetCount)}/{verify.PatchSetCount} - {ApiHelpers.BytesToString(verify.Progress)}/{ApiHelpers.BytesToString(verify.Total)}";
+                        this.App.LoadingPage.Progress = (float)(verify.Total != 0 ? (float)verify.Progress / (float)verify.Total : 0.0);
+                        break;
+
+                    case PatchVerifier.VerifyState.VerifyAndRepair:
+                        this.App.LoadingPage.Line2 = $"{verify.CurrentFile}";
+                        this.App.LoadingPage.Line3 = $"{Math.Min(verify.PatchSetIndex + 1, verify.PatchSetCount)}/{verify.PatchSetCount} - {Math.Min(verify.TaskIndex + 1, verify.TaskCount)}/{verify.TaskCount} - {ApiHelpers.BytesToString(verify.Progress)}/{ApiHelpers.BytesToString(verify.Total)}";
+                        this.App.LoadingPage.Progress = (float)(verify.Total != 0 ? (float)verify.Progress / (float)verify.Total : 0);
+                        break;
+
+                    default:
+                        this.App.LoadingPage.Line2 = "";
+                        this.App.LoadingPage.Line3 = $"{Math.Min(verify.TaskIndex + 1, verify.TaskCount)}/{verify.TaskCount}";
+                        this.App.LoadingPage.Progress = (float)(verify.State == PatchVerifier.VerifyState.Done ? 1.0 : 0);
+                        break;
+                }
+            }
+            ));
+            timer.Change(0, 250);
+
             await verify.WaitForCompletion().ConfigureAwait(false);
-
-            App.State = LauncherApp.LauncherState.Main;
+            timer.Dispose();
+            this.App.StopLoading();
 
             switch (verify.State)
             {
@@ -1157,97 +1183,6 @@
                     doLogin = doVerify = false;
                     break;
             }
-=======
-
-        if (!mutex.WaitOne(0, false))
-        {
-            App.ShowMessageBlocking(Loc.Localize("PatcherAlreadyInProgress", "XIVLauncher is already patching your game in another instance. Please check if XIVLauncher is still open."),
-                "XIVLauncher");
-            Environment.Exit(0);
-            return false; // This line will not be run.
-        }
-#endif
-
-        Debug.Assert(loginResult.PendingPatches != null, "loginResult.PendingPatches != null ASSERTION FAILED");
-        Debug.Assert(loginResult.PendingPatches.Length != 0, "loginResult.PendingPatches.Length != 0 ASSERTION FAILED");
-
-        Log.Information("STARTING REPAIR");
-
-        // TODO: bundle the PatchInstaller with xl-core on Windows and run this remotely
-        using var verify = new PatchVerifier(Program.CommonSettings, loginResult, 20, loginResult.OauthLogin.MaxExpansion, false);
-
-        for (bool doVerify = true; doVerify;)
-        {
-            this.App.StartLoading($"Now repairing...", canCancel: false, isIndeterminate: false);
-
-            verify.Start();
-
-            var timer = new Timer(new TimerCallback((object? obj) =>
-            {
-                switch (verify.State)
-                {
-                    // TODO: show more progress info here
-                    case PatchVerifier.VerifyState.DownloadMeta:
-                        this.App.LoadingPage.Line2 = $"{verify.CurrentFile}";
-                        this.App.LoadingPage.Line3 = $"{Math.Min(verify.PatchSetIndex + 1, verify.PatchSetCount)}/{verify.PatchSetCount} - {ApiHelpers.BytesToString(verify.Progress)}/{ApiHelpers.BytesToString(verify.Total)}";
-                        this.App.LoadingPage.Progress = (float)(verify.Total != 0 ? (float)verify.Progress / (float)verify.Total : 0.0);
-                        break;
-
-                    case PatchVerifier.VerifyState.VerifyAndRepair:
-                        this.App.LoadingPage.Line2 = $"{verify.CurrentFile}";
-                        this.App.LoadingPage.Line3 = $"{Math.Min(verify.PatchSetIndex + 1, verify.PatchSetCount)}/{verify.PatchSetCount} - {Math.Min(verify.TaskIndex + 1, verify.TaskCount)}/{verify.TaskCount} - {ApiHelpers.BytesToString(verify.Progress)}/{ApiHelpers.BytesToString(verify.Total)}";
-                        this.App.LoadingPage.Progress = (float)(verify.Total != 0 ? (float)verify.Progress / (float)verify.Total : 0);
-                        break;
-
-                    default:
-                        this.App.LoadingPage.Line2 = "";
-                        this.App.LoadingPage.Line3 = $"{Math.Min(verify.TaskIndex + 1, verify.TaskCount)}/{verify.TaskCount}";
-                        this.App.LoadingPage.Progress = (float)(verify.State == PatchVerifier.VerifyState.Done ? 1.0 : 0);
-                        break;
-                }
-            }
-            ));
-            timer.Change(0, 250);
-
-            await verify.WaitForCompletion().ConfigureAwait(false);
-            timer.Dispose();
-            this.App.StopLoading();
-
-            switch (verify.State)
-            {
-                case PatchVerifier.VerifyState.Done:
-                    // TODO: ask the user if they want to login or rerun after repair
-                    App.ShowMessageBlocking(verify.NumBrokenFiles switch
-                        {
-                            0 => Loc.Localize("GameRepairSuccess0", "All game files seem to be valid."),
-                            1 => Loc.Localize("GameRepairSuccess1", "XIVLauncher has successfully repaired 1 game file."),
-                            _ => string.Format(Loc.Localize("GameRepairSuccessPlural", "XIVLauncher has successfully repaired {0} game files."), verify.NumBrokenFiles),
-                        });
-
-                    doVerify = false;
-                    break;
-
-                case PatchVerifier.VerifyState.Error:
-                    doLogin = false;
-
-                    if (verify.LastException is NoVersionReferenceException)
-                    {
-                        App.ShowMessageBlocking(Loc.Localize("NoVersionReferenceError",
-                                                        "The version of the game you are on cannot be repaired by XIVLauncher yet, as reference information is not yet available.\nPlease try again later."));
-                    }
-                    else
-                    {
-                        App.ShowMessageBlocking(verify.LastException + "\n\n" + Loc.Localize("GameRepairError", "An error occurred while repairing the game files.\nYou may have to reinstall the game."));
-                    }
-
-                    doVerify = false;
-                    break;
-
-                case PatchVerifier.VerifyState.Cancelled:
-                    doLogin = doVerify = false;
-                    break;
-            }
->>>>>>> 0e7473a2
         }
 
 
