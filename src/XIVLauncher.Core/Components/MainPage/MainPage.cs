﻿using System.Diagnostics;
using ImGuiNET;
using System.Numerics;
using CheapLoc;
using Serilog;
using XIVLauncher.Common;
using XIVLauncher.Common.Addon;
using XIVLauncher.Common.Dalamud;
using XIVLauncher.Common.Game;
using XIVLauncher.Common.Game.Launcher;
using XIVLauncher.Common.Game.Patch;
using XIVLauncher.Common.Game.Patch.Acquisition;
using XIVLauncher.Common.Game.Patch.PatchList;
using XIVLauncher.Common.PlatformAbstractions;
using XIVLauncher.Common.Windows;
using XIVLauncher.Common.Unix;
using XIVLauncher.Common.Unix.Compatibility;
using XIVLauncher.Common.Unix.Compatibility.GameFixes;
using XIVLauncher.Common.Util;
using XIVLauncher.Core.Accounts;

namespace XIVLauncher.Core.Components.MainPage;

public class MainPage : Page
{
    private readonly LoginFrame loginFrame;
    private readonly NewsFrame newsFrame;
    private readonly ActionButtons actionButtons;

    public bool IsLoggingIn { get; private set; }

    public MainPage(LauncherApp app)
        : base(app)
    {
        this.loginFrame = new LoginFrame(this);
        this.newsFrame = new NewsFrame(app);

        this.actionButtons = new ActionButtons();

        this.AccountSwitcher = new AccountSwitcher(app.Accounts);
        this.AccountSwitcher.AccountChanged += this.AccountSwitcherOnAccountChanged;

        this.loginFrame.OnLogin += this.ProcessLogin;
        this.actionButtons.OnSettingsButtonClicked += () => this.App.State = LauncherApp.LauncherState.Settings;

        this.Padding = new Vector2(32f, 32f);

        var savedAccount = App.Accounts.CurrentAccount;

        if (savedAccount != null) this.SwitchAccount(savedAccount, false);

        if (PlatformHelpers.IsElevated())
            App.ShowMessage("XIVLauncher is running as administrator/root user.\nThis can cause various issues, including but not limited to addons failing to launch and hotkey applications failing to respond.\n\nPlease take care to avoid running XIVLauncher with elevated privileges", "XIVLauncher");
    }

    public AccountSwitcher AccountSwitcher { get; private set; }

    public void DoAutoLoginIfApplicable()
    {
        Debug.Assert(App.State == LauncherApp.LauncherState.Main);

        if ((App.Settings.IsAutologin ?? false) && !string.IsNullOrEmpty(this.loginFrame.Username) && !string.IsNullOrEmpty(this.loginFrame.Password))
            ProcessLogin(LoginAction.Game);
    }

    public override void Draw()
    {
        base.Draw();

        ImGui.PushStyleVar(ImGuiStyleVar.WindowPadding, new Vector2(32f, 32f));
        this.newsFrame.Draw();

        ImGui.SameLine();

        this.AccountSwitcher.Draw();
        this.loginFrame.Draw();

        this.actionButtons.Draw();
    }

    public void ReloadNews() => this.newsFrame.ReloadNews();

    private void SwitchAccount(XivAccount account, bool saveAsCurrent)
    {
        this.loginFrame.Username = account.UserName;
        this.loginFrame.IsOtp = account.UseOtp;
        this.loginFrame.IsSteam = account.UseSteamServiceAccount;
        this.loginFrame.IsAutoLogin = App.Settings.IsAutologin ?? false;

        if (account.SavePassword)
            this.loginFrame.Password = account.Password;

        if (saveAsCurrent)
        {
            App.Accounts.CurrentAccount = account;
        }
    }

    private void AccountSwitcherOnAccountChanged(object? sender, XivAccount e)
    {
        SwitchAccount(e, true);
    }

    private void ProcessLogin(LoginAction action)
    {
        if (this.IsLoggingIn)
            return;

        this.App.StartLoading("Logging in...", canDisableAutoLogin: true);

        // if (Program.UsesFallbackSteamAppId && this.loginFrame.IsSteam)
        //     throw new Exception("Doesn't own Steam AppId on this account.");

        Task.Run(async () =>
        {
            if (GameHelpers.CheckIsGameOpen() && action == LoginAction.Repair)
            {
                App.ShowMessageBlocking("The game and/or the official launcher are open. XIVLauncher cannot repair the game if this is the case.\nPlease close them and try again.", "XIVLauncher");

                Reactivate();
                return;
            }

            if (Repository.Ffxiv.GetVer(App.Settings.GamePath) == Constants.BASE_GAME_VERSION &&
                App.Settings.IsUidCacheEnabled == true)
            {
                App.ShowMessageBlocking(
                    "You enabled the UID cache in the patcher settings.\nThis setting does not allow you to reinstall FFXIV.\n\nIf you want to reinstall FFXIV, please take care to disable it first.",
                    "XIVLauncher Error");

                this.Reactivate();
                return;
            }

            IsLoggingIn = true;

            App.Settings.IsAutologin = this.loginFrame.IsAutoLogin;

            var result = await Login(loginFrame.Username, loginFrame.Password, loginFrame.IsOtp, loginFrame.IsSteam, false, action).ConfigureAwait(false);

            if (result)
            {
                Environment.Exit(0);
            }
            else
            {
                Log.Verbose("Reactivated after Login() != true");
                this.Reactivate();
            }
        }).ContinueWith(t =>
        {
            if (!App.HandleContinuationBlocking(t))
                this.Reactivate();
        });
    }
    
    public async Task<bool> Login(string username, string password, bool isOtp, bool isSteam, bool doingAutoLogin, LoginAction action)
    {
        if (action == LoginAction.Fake)
        {
<<<<<<< HEAD
            App.EnsureLauncherAffinity(false);
=======
>>>>>>> 49dfeac0
            IGameRunner gameRunner;
            if (Environment.OSVersion.Platform == PlatformID.Win32NT)
                gameRunner = new WindowsGameRunner(null, false);
            else
                gameRunner = new UnixGameRunner(Program.CompatibilityTools, null, false);

<<<<<<< HEAD
            App.Launcher.LaunchGame(gameRunner, "0", 1, 2, "", App.Settings.GamePath!, true, ClientLanguage.Japanese, true, DpiAwareness.Unaware);
=======
            App.Launcher.LaunchGame(gameRunner, "0", 1, 2, false, "", App.Settings.GamePath!, true, ClientLanguage.Japanese, true, DpiAwareness.Unaware);
>>>>>>> 49dfeac0

            return false;
        }

        var bootRes = await HandleBootCheck().ConfigureAwait(false);

        if (!bootRes)
            return false;

        var otp = string.Empty;

        if (isOtp)
        {
            App.AskForOtp();
            otp = App.WaitForOtp();

            // Make sure we are loading again
            App.State = LauncherApp.LauncherState.Loading;
            Program.Invalidate(10);
        }

        if (otp == null)
            return false;

        PersistAccount(username, password, isOtp, isSteam);

        var loginResult = await TryLoginToGame(username, password, otp, isSteam, action).ConfigureAwait(false);

        return await TryProcessLoginResult(loginResult, isSteam, action).ConfigureAwait(false);
    }

    private async Task<LoginResult> TryLoginToGame(string username, string password, string otp, bool isSteam, LoginAction action)
    {
        bool? gateStatus = null;

#if !DEBUG
        try
        {
            // TODO: Also apply the login status fix here
            var gate = await App.Launcher.GetGateStatus(App.Settings.ClientLanguage ?? ClientLanguage.English).ConfigureAwait(false);
            gateStatus = gate.Status;
        }
        catch (Exception ex)
        {
            Log.Error(ex, "Could not obtain gate status");
        }

        if (gateStatus == null)
        {
            /*
            CustomMessageBox.Builder.NewFrom(Loc.Localize("GateUnreachable", "The login servers could not be reached. This usually indicates that the game is under maintenance, or that your connection to the login servers is unstable.\n\nPlease try again later."))
                            .WithImage(MessageBoxImage.Asterisk)
                            .WithButtons(MessageBoxButton.OK)
                            .WithShowHelpLinks(true)
                            .WithCaption("XIVLauncher")
                            .WithParentWindow(_window)
                            .Show();
                            */

            App.ShowMessageBlocking("Login servers could not be reached or maintenance is in progress. This might be a problem with your connection.");

            return null;
        }

        if (gateStatus == false)
        {
            /*
            CustomMessageBox.Builder.NewFrom(Loc.Localize("GateClosed", "FFXIV is currently under maintenance. Please try again later or see official sources for more information."))
                            .WithImage(MessageBoxImage.Asterisk)
                            .WithButtons(MessageBoxButton.OK)
                            .WithCaption("XIVLauncher")
                            .WithParentWindow(_window)
                            .Show();*/

            App.ShowMessageBlocking("Maintenance is in progress.");

            return null;
        }
#endif

        try
        {
            var enableUidCache = App.Settings.IsUidCacheEnabled ?? false;
            var gamePath = App.Settings.GamePath;

            App.EnsureLauncherAffinity(isSteam);
            if (action == LoginAction.Repair)
                return await App.Launcher.Login(username, password, otp, false, gamePath, true, App.Settings.IsFt.GetValueOrDefault(false)).ConfigureAwait(false);
            else
                return await App.Launcher.Login(username, password, otp, enableUidCache, gamePath, false, App.Settings.IsFt.GetValueOrDefault(false)).ConfigureAwait(false);
        }
        catch (Exception ex)
        {
            Log.Error(ex, "Could not login to game");
            throw;
        }
    }

    private async Task<bool> TryProcessLoginResult(LoginResult loginResult, bool isSteam, LoginAction action)
    {
        if (loginResult.State == LoginState.NoService)
        {
            /*
            CustomMessageBox.Show(
                Loc.Localize("LoginNoServiceMessage",
                    "This Square Enix account cannot play FINAL FANTASY XIV. Please make sure that you have an active subscription and that it is paid up.\n\nIf you bought FINAL FANTASY XIV on Steam, make sure to check the \"Use Steam service account\" checkbox while logging in.\nIf Auto-Login is enabled, hold shift while starting to access settings."),
                "Error",
                MessageBoxButton.OK, MessageBoxImage.Error, showHelpLinks: false, showDiscordLink: false, parentWindow: _window);
                */

            throw new Exception("No service account or subscription");

            return false;
        }

        if (loginResult.State == LoginState.NoTerms)
        {
            /*
            CustomMessageBox.Show(
                Loc.Localize("LoginAcceptTermsMessage",
                    "Please accept the FINAL FANTASY XIV Terms of Use in the official launcher."),
                "Error", MessageBoxButton.OK, MessageBoxImage.Error, showOfficialLauncher: true, parentWindow: _window);
                */

            throw new Exception("Need to accept terms of use");

            return false;
        }

        /*
         * The server requested us to patch Boot, even though in order to get to this code, we just checked for boot patches.
         *
         * This means that something or someone modified boot binaries without our involvement.
         * We have no way to go back to a "known" good state other than to do a full reinstall.
         *
         * This has happened multiple times with users that have viruses that infect other EXEs and change their hashes, causing the update
         * server to reject our boot hashes.
         *
         * In the future we may be able to just delete /boot and run boot patches again, but this doesn't happen often enough to warrant the
         * complexity and if boot is fucked game probably is too.
         */
        if (loginResult.State == LoginState.NeedsPatchBoot)
        {
            /*
            CustomMessageBox.Show(
                Loc.Localize("EverythingIsFuckedMessage",
                    "Certain essential game files were modified/broken by a third party and the game can neither update nor start.\nYou have to reinstall the game to continue.\n\nIf this keeps happening, please contact us via Discord."),
                "Error", MessageBoxButton.OK, MessageBoxImage.Error, parentWindow: _window);
                */

            throw new Exception("Boot conflict, need reinstall");

            return false;
        }

        if (action == LoginAction.Repair)
        {
            try
            {
                if (loginResult.State == LoginState.NeedsPatchGame)
                {
                    if (!await RepairGame(loginResult).ConfigureAwait(false))
                        return false;

                    loginResult.State = LoginState.Ok;
                    action = LoginAction.Game;
                }
                else
                {
                    /*
                    CustomMessageBox.Show(
                        Loc.Localize("LoginRepairResponseIsNotNeedsPatchGame",
                            "The server sent an incorrect response - the repair cannot proceed."),
                        "Error", MessageBoxButton.OK, MessageBoxImage.Error, parentWindow: _window);
                        */
                    throw new Exception("Repair login state not NeedsPatchGame");

                    return false;
                }
            }
            catch (Exception ex)
            {
                /*
                 * We should never reach here.
                 * If server responds badly, then it should not even have reached this point, as error cases should have been handled before.
                 * If RepairGame was unsuccessful, then it should have handled all of its possible errors, instead of propagating it upwards.
                 */
                //CustomMessageBox.Builder.NewFrom(ex, "TryProcessLoginResult/Repair").WithParentWindow(_window).Show();
                throw;

                return false;
            }
        }

        if (loginResult.State == LoginState.NeedsPatchGame)
        {
            if (!await InstallGamePatch(loginResult).ConfigureAwait(false))
            {
                Log.Error("patchSuccess != true");
                return false;
            }

            loginResult.State = LoginState.Ok;
            action = LoginAction.Game;
        }

        if (action == LoginAction.GameNoLaunch)
        {
            App.ShowMessageBlocking(
                Loc.Localize("LoginNoStartOk",
                    "An update check was executed and any pending updates were installed."), "XIVLauncher");

            return false;
        }

        Debug.Assert(loginResult.State == LoginState.Ok);

        while (true)
        {
            List<Exception> exceptions = new();

            try
            {
                using var process = await StartGameAndAddon(loginResult, isSteam, action == LoginAction.GameNoDalamud).ConfigureAwait(false);

                if (process is null)
                    throw new Exception("Could not obtain Process Handle");

                if (process.ExitCode != 0 && (App.Settings.TreatNonZeroExitCodeAsFailure ?? false))
                {
                    throw new Exception("Game exited with non-zero exit code");

                    /*
                    switch (new CustomMessageBox.Builder()
                            .WithTextFormatted(
                                Loc.Localize("LaunchGameNonZeroExitCode",
                                    "It looks like the game has exited with a fatal error. Do you want to relaunch the game?\n\nExit code: 0x{0:X8}"),
                                (uint)process.ExitCode)
                            .WithImage(MessageBoxImage.Exclamation)
                            .WithShowHelpLinks(true)
                            .WithShowDiscordLink(true)
                            .WithShowNewGitHubIssue(true)
                            .WithButtons(MessageBoxButton.YesNoCancel)
                            .WithDefaultResult(MessageBoxResult.Yes)
                            .WithCancelResult(MessageBoxResult.No)
                            .WithYesButtonText(Loc.Localize("LaunchGameRelaunch", "_Relaunch"))
                            .WithNoButtonText(Loc.Localize("LaunchGameClose", "_Close"))
                            .WithCancelButtonText(Loc.Localize("LaunchGameDoNotAskAgain", "_Don't ask again"))
                            .WithParentWindow(_window)
                            .Show())
                    {
                        case MessageBoxResult.Yes:
                            continue;

                        case MessageBoxResult.No:
                            return true;

                        case MessageBoxResult.Cancel:
                            App.Settings.TreatNonZeroExitCodeAsFailure = false;
                            return true;
                    }
                    */
                }

                return true;
            }
            /*
            catch (AggregateException ex)
            {
                Log.Error(ex, "StartGameAndError resulted in one or more exceptions.");

                exceptions.Add(ex.Flatten().InnerException);
            }
            */
            catch (Exception ex)
            {
                Log.Error(ex, "StartGameAndError resulted in an exception.");

                exceptions.Add(ex);
                throw;
            }

            /*
            var builder = new CustomMessageBox.Builder()
                          .WithImage(MessageBoxImage.Error)
                          .WithShowHelpLinks(true)
                          .WithShowDiscordLink(true)
                          .WithShowNewGitHubIssue(true)
                          .WithButtons(MessageBoxButton.YesNo)
                          .WithDefaultResult(MessageBoxResult.No)
                          .WithCancelResult(MessageBoxResult.No)
                          .WithYesButtonText(Loc.Localize("LaunchGameRetry", "_Try again"))
                          .WithNoButtonText(Loc.Localize("LaunchGameClose", "_Close"))
                          .WithParentWindow(_window);

            //NOTE(goat): This HAS to handle all possible exceptions from StartGameAndAddon!!!!!
            List<string> summaries = new();
            List<string> actionables = new();
            List<string> descriptions = new();

            foreach (var exception in exceptions)
            {
                switch (exception)
                {
                    case GameExitedException:
                        var count = 0;

                        foreach (var processName in new string[] { "ffxiv_dx11", "ffxiv" })
                        {
                            foreach (var process in Process.GetProcessesByName(processName))
                            {
                                count++;
                                process.Dispose();
                            }
                        }

                        if (count >= 2)
                        {
                            summaries.Add(Loc.Localize("MultiboxDeniedWarningSummary",
                                "You can't launch more than two instances of the game by default."));
                            actionables.Add(string.Format(
                                Loc.Localize("MultiboxDeniedWarningActionable",
                                    "Please check if there is an instance of the game that did not close correctly. (Detected: {0})"),
                                count));
                            descriptions.Add(null);

                            builder.WithButtons(MessageBoxButton.YesNoCancel)
                                   .WithDefaultResult(MessageBoxResult.Yes)
                                   .WithCancelButtonText(Loc.Localize("LaunchGameKillThenRetry", "_Kill then try again"));
                        }
                        else
                        {
                            summaries.Add(Loc.Localize("GameExitedPrematurelyErrorSummary",
                                "XIVLauncher could not detect that the game started correctly."));
                            actionables.Add(Loc.Localize("GameExitedPrematurelyErrorActionable",
                                "This may be a temporary issue. Please try restarting your PC. It is possible that your game installation is not valid."));
                            descriptions.Add(null);
                        }

                        break;

                    case BinaryNotPresentException:
                        summaries.Add(Loc.Localize("BinaryNotPresentErrorSummary",
                            "Could not find the game executable."));
                        actionables.Add(Loc.Localize("BinaryNotPresentErrorActionable",
                            "This might be caused by your antivirus. You may have to reinstall the game."));
                        descriptions.Add(null);
                        break;

                    case IOException:
                        summaries.Add(Loc.Localize("LoginIoErrorSummary",
                            "Could not locate game data files."));
                        summaries.Add(Loc.Localize("LoginIoErrorActionable",
                            "This may mean that the game path set in XIVLauncher isn't preset, e.g. on a disconnected drive or network storage. Please check the game path in the XIVLauncher settings."));
                        descriptions.Add(exception.ToString());
                        break;

                    case Win32Exception win32Exception:
                        summaries.Add(string.Format(
                            Loc.Localize("UnexpectedErrorSummary",
                                "Unexpected error has occurred. ({0})"),
                            $"0x{(uint)win32Exception.HResult:X8}: {win32Exception.Message}"));
                        actionables.Add(Loc.Localize("UnexpectedErrorActionable",
                            "Please report this error."));
                        descriptions.Add(exception.ToString());
                        break;

                    default:
                        summaries.Add(string.Format(
                            Loc.Localize("UnexpectedErrorSummary",
                                "Unexpected error has occurred. ({0})"),
                            exception.Message));
                        actionables.Add(Loc.Localize("UnexpectedErrorActionable",
                            "Please report this error."));
                        descriptions.Add(exception.ToString());
                        break;
                }
            }

            if (exceptions.Count == 1)
            {
                builder.WithText($"{summaries[0]}\n\n{actionables[0]}")
                       .WithDescription(descriptions[0]);
            }
            else
            {
                builder.WithText(Loc.Localize("MultipleErrors", "Multiple errors have occurred."));

                for (var i = 0; i < summaries.Count; i++)
                {
                    builder.WithAppendText($"\n{i + 1}. {summaries[i]}\n    => {actionables[i]}");
                    if (string.IsNullOrWhiteSpace(descriptions[i]))
                        continue;
                    builder.WithAppendDescription($"########## Exception {i + 1} ##########\n{descriptions[i]}\n\n");
                }
            }

            if (descriptions.Any(x => x != null))
                builder.WithAppendSettingsDescription("Login");


            switch (builder.Show())
            {
                case MessageBoxResult.Yes:
                    continue;

                case MessageBoxResult.No:
                    return false;

                case MessageBoxResult.Cancel:
                    for (var pass = 0; pass < 8; pass++)
                    {
                        var allKilled = true;

                        foreach (var processName in new string[] { "ffxiv_dx11", "ffxiv" })
                        {
                            foreach (var process in Process.GetProcessesByName(processName))
                            {
                                allKilled = false;

                                try
                                {
                                    process.Kill();
                                }
                                catch (Exception ex2)
                                {
                                    Log.Warning(ex2, "Could not kill process (PID={0}, name={1})", process.Id, process.ProcessName);
                                }
                                finally
                                {
                                    process.Dispose();
                                }
                            }
                        }

                        if (allKilled)
                            break;
                    }

                    Task.Delay(1000).Wait();
                    continue;
            }
            */
        }
    }

    public async Task<Process> StartGameAndAddon(LoginResult loginResult, bool isSteam, bool forceNoDalamud)
    {
        var dalamudOk = false;

        IDalamudRunner dalamudRunner;
        IDalamudCompatibilityCheck dalamudCompatCheck;

        switch (Environment.OSVersion.Platform)
        {
            case PlatformID.Win32NT:
                dalamudRunner = new WindowsDalamudRunner();
                dalamudCompatCheck = new WindowsDalamudCompatibilityCheck();
                break;
            case PlatformID.Unix:
                dalamudRunner = new UnixDalamudRunner(Program.CompatibilityTools, Program.DotnetRuntime);
                dalamudCompatCheck = new UnixDalamudCompatibilityCheck();
                break;
            default:
                throw new NotImplementedException();
        }

        var dalamudLauncher = new DalamudLauncher(dalamudRunner, Program.DalamudUpdater, App.Settings.DalamudLoadMethod.GetValueOrDefault(DalamudLoadMethod.DllInject),
            App.Settings.GamePath, App.Storage.Root, App.Settings.ClientLanguage ?? ClientLanguage.English, App.Settings.DalamudLoadDelay);

        try
        {
            dalamudCompatCheck.EnsureCompatibility();
        }
        catch (IDalamudCompatibilityCheck.NoRedistsException ex)
        {
            Log.Error(ex, "No Dalamud Redists found");

            throw;
            /*
            CustomMessageBox.Show(
                Loc.Localize("DalamudVc2019RedistError",
                    "The XIVLauncher in-game addon needs the Microsoft Visual C++ 2015-2019 redistributable to be installed to continue. Please install it from the Microsoft homepage."),
                "XIVLauncher", MessageBoxButton.OK, MessageBoxImage.Exclamation, parentWindow: _window);
                */
        }
        catch (IDalamudCompatibilityCheck.ArchitectureNotSupportedException ex)
        {
            Log.Error(ex, "Architecture not supported");

            throw;
            /*
            CustomMessageBox.Show(
                Loc.Localize("DalamudArchError",
                    "Dalamud cannot run your computer's architecture. Please make sure that you are running a 64-bit version of Windows.\nIf you are using Windows on ARM, please make sure that x64-Emulation is enabled for XIVLauncher."),
                "XIVLauncher", MessageBoxButton.OK, MessageBoxImage.Exclamation, parentWindow: _window);
                */
        }

        if (App.Settings.DalamudEnabled.GetValueOrDefault(true) && !forceNoDalamud && App.Settings.IsDx11.GetValueOrDefault(true))
        {
            try
            {
                App.StartLoading("Waiting for Dalamud to be ready...", "This may take a little while. Please hold!");
                dalamudOk = dalamudLauncher.HoldForUpdate(App.Settings.GamePath);
            }
            catch (DalamudRunnerException ex)
            {
                Log.Error(ex, "Couldn't ensure Dalamud runner");

                var runnerErrorMessage = Loc.Localize("DalamudRunnerError",
                    "Could not launch Dalamud successfully. This might be caused by your antivirus.\nTo prevent this, please add an exception for the folder \"%AppData%\\XIVLauncher\\addons\".");

                throw;
                /*
                CustomMessageBox.Builder
                                .NewFrom(runnerErrorMessage)
                                .WithImage(MessageBoxImage.Error)
                                .WithButtons(MessageBoxButton.OK)
                                .WithShowHelpLinks()
                                .WithParentWindow(_window)
                                .Show();
                                */
            }
        }

        IGameRunner runner;

        var gameArgs = App.Settings.AdditionalArgs ?? string.Empty;

        if (Environment.OSVersion.Platform == PlatformID.Win32NT)
        {
            runner = new WindowsGameRunner(dalamudLauncher, dalamudOk);
        }
        else if (Environment.OSVersion.Platform == PlatformID.Unix)
        {
            if (App.Settings.WineStartupType == WineStartupType.Custom && App.Settings.WineBinaryPath == null)
                throw new Exception("Custom wine binary path wasn't set.");

            var signal = new ManualResetEvent(false);
            var isFailed = false;

            if (App.Settings.WineStartupType == WineStartupType.Managed)
            {
                var _ = Task.Run(async () =>
                {
                    var tempPath = App.Storage.GetFolder("temp");

                    await Program.CompatibilityTools.EnsureTool(tempPath).ConfigureAwait(false);

                    var gameFixApply = new GameFixApply(App.Settings.GamePath, App.Settings.GameConfigPath, Program.CompatibilityTools.Settings.Prefix, tempPath);
                    gameFixApply.UpdateProgress += (text, hasProgress, progress) =>
                    {
                        App.LoadingPage.Line1 = "Applying game-specific fixes...";
                        App.LoadingPage.Line2 = text;
                        App.LoadingPage.Line3 = "This may take a little while. Please hold!";
                        App.LoadingPage.IsIndeterminate = !hasProgress;
                        App.LoadingPage.Progress = progress;
                    };

                    gameFixApply.Run();
                }).ContinueWith(t =>
                {
                    isFailed = t.IsFaulted || t.IsCanceled;

                    if (isFailed)
                        Log.Error(t.Exception, "Couldn't ensure compatibility tool");

                    signal.Set();
                });

                App.StartLoading("Ensuring compatibility tool...", "This may take a little while. Please hold!");
                signal.WaitOne();
                signal.Dispose();

                if (isFailed)
                    return null;
            }

            App.StartLoading("Starting game...", "Have fun!");

            runner = new UnixGameRunner(Program.CompatibilityTools, dalamudLauncher, dalamudOk);
<<<<<<< HEAD

            gameArgs += $" UserPath=\"{Program.CompatibilityTools.UnixToWinePath(App.Settings.GameConfigPath.FullName)}\"";
=======

            // SE has its own way of encoding spaces when encrypting arguments, which interferes 
            // with quoting, but they are necessary when passing paths unencrypted
            var userPath = Program.CompatibilityTools.UnixToWinePath(App.Settings.GameConfigPath.FullName);
            if (App.Settings.IsEncryptArgs.GetValueOrDefault(true))
                gameArgs += $" UserPath={userPath}";
            else
                gameArgs += $" UserPath=\"{userPath}\"";

>>>>>>> 49dfeac0
            gameArgs = gameArgs.Trim();
        }
        else
        {
            throw new NotImplementedException();
        }

        if (!Program.IsSteamDeckHardware)
        {
            Hide();
        }
        else
        {
            App.State = LauncherApp.LauncherState.SteamDeckPrompt;
        }

        // We won't do any sanity checks here anymore, since that should be handled in StartLogin
        var launchedProcess = App.Launcher.LaunchGame(runner,
            loginResult.UniqueId,
            loginResult.OauthLogin.Region,
            loginResult.OauthLogin.MaxExpansion,
            gameArgs,
            App.Settings.GamePath,
            App.Settings.IsDx11 ?? true,
            App.Settings.ClientLanguage.GetValueOrDefault(ClientLanguage.English),
            App.Settings.IsEncryptArgs.GetValueOrDefault(true),
            App.Settings.DpiAwareness.GetValueOrDefault(DpiAwareness.Unaware));

        if (launchedProcess == null)
        {
            Log.Information("GameProcess was null...");
            IsLoggingIn = false;
            return null;
        }

        var addonMgr = new AddonManager();

        try
        {
            App.Settings.Addons ??= new List<AddonEntry>();

            var addons = App.Settings.Addons.Where(x => x.IsEnabled).Select(x => x.Addon).Cast<IAddon>().ToList();

            addonMgr.RunAddons(launchedProcess.Id, addons);
        }
        catch (Exception ex)
        {
            /*
            CustomMessageBox.Builder
                            .NewFrom(ex, "Addons")
                            .WithAppendText("\n\n")
                            .WithAppendText(Loc.Localize("AddonLoadError",
                                "This could be caused by your antivirus, please check its logs and add any needed exclusions."))
                            .WithParentWindow(_window)
                            .Show();
                            */

            IsLoggingIn = false;

            addonMgr.StopAddons();
            throw;
        }

        Log.Debug("Waiting for game to exit");

        await Task.Run(() => launchedProcess!.WaitForExit()).ConfigureAwait(false);

        Log.Verbose("Game has exited");

        if (addonMgr.IsRunning)
            addonMgr.StopAddons();

        try
        {
            if (App.Steam.IsValid)
            {
                App.Steam.Shutdown();
            }
        }
        catch (Exception ex)
        {
            Log.Error(ex, "Could not shut down Steam");
        }

        return launchedProcess!;
    }

    private void PersistAccount(string username, string password, bool isOtp, bool isSteam)
    {
        if (App.Accounts.CurrentAccount != null && App.Accounts.CurrentAccount.UserName.Equals(username) &&
            App.Accounts.CurrentAccount.Password != password &&
            App.Accounts.CurrentAccount.SavePassword)
            App.Accounts.UpdatePassword(App.Accounts.CurrentAccount, password);

        if (App.Accounts.CurrentAccount == null ||
            App.Accounts.CurrentAccount.Id != $"{username}-{isOtp}-{isSteam}")
        {
            var accountToSave = new XivAccount(username)
            {
                Password = password,
                SavePassword = true,
                UseOtp = isOtp,
                UseSteamServiceAccount = isSteam
            };

            App.Accounts.AddAccount(accountToSave);

            App.Accounts.CurrentAccount = accountToSave;
        }
    }

    private async Task<bool> HandleBootCheck()
    {
        try
        {
            if (App.Settings.PatchPath is { Exists: false })
            {
                App.Settings.PatchPath = null;
            }

            App.Settings.PatchPath ??= new DirectoryInfo(Path.Combine(Paths.RoamingPath, "patches"));

            PatchListEntry[] bootPatches = null;

            try
            {
                bootPatches = await App.Launcher.CheckBootVersion(App.Settings.GamePath).ConfigureAwait(false);
            }
            catch (Exception ex)
            {
                Log.Error(ex, "Unable to check boot version");
                App.ShowMessage(
                    Loc.Localize("CheckBootVersionError",
                        "XIVLauncher was not able to check the boot version for the select game installation. This can happen if a maintenance is currently in progress or if your connection to the version check server is not available. Please report this error if you are able to login with the official launcher, but not XIVLauncher."),
                    "XIVLauncher");

                return false;
            }

            if (bootPatches.Length == 0)
                return true;

            return await TryHandlePatchAsync(Repository.Boot, bootPatches, null).ConfigureAwait(false);
        }
        catch (Exception ex)
        {
            App.ShowExceptionBlocking(ex, "PatchBoot");
            Environment.Exit(0);

            return false;
        }
    }

    private Task<bool> InstallGamePatch(LoginResult loginResult)
    {
        Debug.Assert(loginResult.State == LoginState.NeedsPatchGame,
            "loginResult.State == LoginState.NeedsPatchGame ASSERTION FAILED");

        Debug.Assert(loginResult.PendingPatches != null, "loginResult.PendingPatches != null ASSERTION FAILED");

        return TryHandlePatchAsync(Repository.Ffxiv, loginResult.PendingPatches, loginResult.UniqueId);
    }

    private async Task<bool> TryHandlePatchAsync(Repository repository, PatchListEntry[] pendingPatches, string sid)
    {
        // BUG(goat): This check only behaves correctly on Windows - the mutex doesn't seem to disappear on Linux, .NET issue?
#if WIN32
        using var mutex = new Mutex(false, "XivLauncherIsPatching");

        if (!mutex.WaitOne(0, false))
        {
            App.ShowMessageBlocking(Loc.Localize("PatcherAlreadyInProgress", "XIVLauncher is already patching your game in another instance. Please check if XIVLauncher is still open."),
                "XIVLauncher");
            Environment.Exit(0);
            return false; // This line will not be run.
        }
#endif

        if (GameHelpers.CheckIsGameOpen())
        {
            App.ShowMessageBlocking(
                Loc.Localize("GameIsOpenError",
                    "The game and/or the official launcher are open. XIVLauncher cannot patch the game if this is the case.\nPlease close the official launcher and try again."),
                "XIVLauncher");

            return false;
        }

        using var installer = new PatchInstaller(App.Settings.KeepPatches ?? false);
        var patcher = new PatchManager(App.Settings.PatchAcquisitionMethod ?? AcquisitionMethod.Aria, App.Settings.PatchSpeedLimit, repository, pendingPatches, App.Settings.GamePath,
            App.Settings.PatchPath, installer, App.Launcher, sid);
        patcher.OnFail += PatcherOnFail;
        installer.OnFail += this.InstallerOnFail;

        /*
        Hide();

        PatchDownloadDialog progressDialog = _window.Dispatcher.Invoke(() =>
        {
            var d = new PatchDownloadDialog(patcher);
            if (_window.IsVisible)
                d.Owner = _window;
            d.Show();
            d.Activate();
            return d;
        });
        */

        this.App.StartLoading($"Now patching {repository.ToString().ToLowerInvariant()}...", canCancel: false, isIndeterminate: false);

        try
        {
            var token = new CancellationTokenSource();
            var statusThread = new Thread(UpdatePatchStatus);

            statusThread.Start();

            void UpdatePatchStatus()
            {
                while (!token.IsCancellationRequested)
                {
                    Thread.Sleep(30);

                    App.LoadingPage.Line2 = string.Format("Working on {0}/{1}", patcher.CurrentInstallIndex, patcher.Downloads.Count);
                    App.LoadingPage.Line3 = string.Format("{0} left to download at {1}/s", ApiHelpers.BytesToString(patcher.AllDownloadsLength < 0 ? 0 : patcher.AllDownloadsLength),
                        ApiHelpers.BytesToString(patcher.Speeds.Sum()));

                    App.LoadingPage.Progress = patcher.CurrentInstallIndex / (float)patcher.Downloads.Count;
                }
            }

            try
            {
                var aria2LogFile = new FileInfo(Path.Combine(App.Storage.GetFolder("logs").FullName, "launcher.log"));
                await patcher.PatchAsync(aria2LogFile, false).ConfigureAwait(false);
            }
            finally
            {
                token.Cancel();
                statusThread.Join(3000);
            }

            return true;
        }
        catch (PatchInstallerException ex)
        {
            var message = Loc.Localize("PatchManNoInstaller",
                "The patch installer could not start correctly.\n{0}\n\nIf you have denied access to it, please try again. If this issue persists, please contact us via Discord.");

            App.ShowMessageBlocking(string.Format(message, ex.Message), "XIVLauncher Error");
        }
        catch (NotEnoughSpaceException sex)
        {
            switch (sex.Kind)
            {
                case NotEnoughSpaceException.SpaceKind.Patches:
                    App.ShowMessageBlocking(
                        string.Format(
                            Loc.Localize("FreeSpaceError",
                                "There is not enough space on your drive to download patches.\n\nYou can change the location patches are downloaded to in the settings.\n\nRequired:{0}\nFree:{1}"),
                            ApiHelpers.BytesToString(sex.BytesRequired), ApiHelpers.BytesToString(sex.BytesFree)), "XIVLauncher Error");
                    break;

                case NotEnoughSpaceException.SpaceKind.AllPatches:
                    App.ShowMessageBlocking(
                        string.Format(
                            Loc.Localize("FreeSpaceErrorAll",
                                "There is not enough space on your drive to download all patches.\n\nYou can change the location patches are downloaded to in the XIVLauncher settings.\n\nRequired:{0}\nFree:{1}"),
                            ApiHelpers.BytesToString(sex.BytesRequired), ApiHelpers.BytesToString(sex.BytesFree)), "XIVLauncher Error");
                    break;

                case NotEnoughSpaceException.SpaceKind.Game:
                    App.ShowMessageBlocking(
                        string.Format(
                            Loc.Localize("FreeSpaceGameError",
                                "There is not enough space on your drive to install patches.\n\nYou can change the location the game is installed to in the settings.\n\nRequired:{0}\nFree:{1}"),
                            ApiHelpers.BytesToString(sex.BytesRequired), ApiHelpers.BytesToString(sex.BytesFree)), "XIVLauncher Error");
                    break;

                default:
                    Debug.Assert(false, "HandlePatchAsync:Invalid NotEnoughSpaceException.SpaceKind value.");
                    break;
            }
        }
        catch (Exception ex)
        {
            Log.Error(ex, "Error during patching");
            App.ShowExceptionBlocking(ex, "HandlePatchAsync");
        }
        finally
        {
            App.State = LauncherApp.LauncherState.Main;
        }

        return false;
    }

    private void PatcherOnFail(PatchManager.FailReason reason, string versionId)
    {
        var dlFailureLoc = Loc.Localize("PatchManDlFailure",
            "XIVLauncher could not verify the downloaded game files. Please restart and try again.\n\nThis usually indicates a problem with your internet connection.\nIf this error persists, try using a VPN set to Japan.\n\nContext: {0}\n{1}");

        switch (reason)
        {
            case PatchManager.FailReason.DownloadProblem:
                App.ShowMessageBlocking(string.Format(dlFailureLoc, "Problem", versionId), "XIVLauncher Error");
                break;

            case PatchManager.FailReason.HashCheck:
                App.ShowMessageBlocking(string.Format(dlFailureLoc, "IsHashCheckPass", versionId), "XIVLauncher Error");
                break;

            default:
                throw new ArgumentOutOfRangeException(nameof(reason), reason, null);
        }

        Environment.Exit(0);
    }

    private void InstallerOnFail()
    {
        App.ShowMessageBlocking(
            Loc.Localize("PatchInstallerInstallFailed", "The patch installer ran into an error.\nPlease report this error.\n\nPlease try again or use the official launcher."),
            "XIVLauncher Error");

        Environment.Exit(0);
    }

    private async Task<bool> RepairGame(LoginResult loginResult)
    {
        var doLogin = false;
        var mutex = new Mutex(false, "XivLauncherIsPatching");
        /*

        if (mutex.WaitOne(0, false))
        {
            Debug.Assert(loginResult.PendingPatches != null, "loginResult.PendingPatches != null ASSERTION FAILED");
            Debug.Assert(loginResult.PendingPatches.Length != 0, "loginResult.PendingPatches.Length != 0 ASSERTION FAILED");

            Log.Information("STARTING REPAIR");

            using var verify = new PatchVerifier(CommonSettings.Instance, loginResult, 20, loginResult.OauthLogin.MaxExpansion);

            Hide();
            IsEnabled = false;

            var progressDialog = _window.Dispatcher.Invoke(() =>
            {
                var d = new GameRepairProgressWindow(verify);
                if (_window.IsVisible)
                    d.Owner = _window;
                d.Show();
                d.Activate();
                return d;
            });

            for (bool doVerify = true; doVerify;)
            {
                progressDialog.Dispatcher.Invoke(progressDialog.Show);

                verify.Start();
                await verify.WaitForCompletion().ConfigureAwait(false);

                progressDialog.Dispatcher.Invoke(progressDialog.Hide);

                switch (verify.State)
                {
                    case PatchVerifier.VerifyState.Done:
                        switch (CustomMessageBox.Builder
                                                .NewFrom(verify.NumBrokenFiles switch
                                                {
                                                    0 => Loc.Localize("GameRepairSuccess0", "All game files seem to be valid."),
                                                    1 => Loc.Localize("GameRepairSuccess1", "XIVLauncher has successfully repaired 1 game file."),
                                                    _ => string.Format(Loc.Localize("GameRepairSuccessPlural", "XIVLauncher has successfully repaired {0} game files."), verify.NumBrokenFiles),
                                                })
                                                .WithImage(MessageBoxImage.Information)
                                                .WithButtons(MessageBoxButton.YesNoCancel)
                                                .WithYesButtonText(Loc.Localize("GameRepairSuccess_LaunchGame", "_Launch game"))
                                                .WithNoButtonText(Loc.Localize("GameRepairSuccess_VerifyAgain", "_Verify again"))
                                                .WithCancelButtonText(Loc.Localize("GameRepairSuccess_Close", "_Close"))
                                                .WithParentWindow(_window)
                                                .Show())
                        {
                            case MessageBoxResult.Yes:
                                doLogin = true;
                                doVerify = false;
                                break;

                            case MessageBoxResult.No:
                                doLogin = false;
                                doVerify = true;
                                break;

                            case MessageBoxResult.Cancel:
                                doLogin = doVerify = false;
                                break;
                        }

                        break;

                    case PatchVerifier.VerifyState.Error:
                        doLogin = false;

                        if (verify.LastException is NoVersionReferenceException)
                        {
                            doVerify = CustomMessageBox.Builder
                                                       .NewFrom(Loc.Localize("NoVersionReferenceError",
                                                           "The version of the game you are on cannot be repaired by XIVLauncher yet, as reference information is not yet available.\nPlease try again later."))
                                                       .WithImage(MessageBoxImage.Exclamation)
                                                       .WithButtons(MessageBoxButton.OKCancel)
                                                       .WithOkButtonText(Loc.Localize("GameRepairSuccess_TryAgain", "_Try again"))
                                                       .WithParentWindow(_window)
                                                       .Show() == MessageBoxResult.OK;
                        }
                        else
                        {
                            doVerify = CustomMessageBox.Builder
                                                       .NewFrom(verify.LastException, "PatchVerifier")
                                                       .WithAppendText("\n\n")
                                                       .WithAppendText(Loc.Localize("GameRepairError", "An error occurred while repairing the game files.\nYou may have to reinstall the game."))
                                                       .WithImage(MessageBoxImage.Exclamation)
                                                       .WithButtons(MessageBoxButton.OKCancel)
                                                       .WithOkButtonText(Loc.Localize("GameRepairSuccess_TryAgain", "_Try again"))
                                                       .WithParentWindow(_window)
                                                       .Show() == MessageBoxResult.OK;
                        }

                        break;

                    case PatchVerifier.VerifyState.Cancelled:
                        doLogin = doVerify = false;
                        break;
                }
            }

            progressDialog.Dispatcher.Invoke(progressDialog.Close);
            mutex.Close();
            mutex = null;
        }
        else
        {
            CustomMessageBox.Show(Loc.Localize("PatcherAlreadyInProgress", "XIVLauncher is already patching your game in another instance. Please check if XIVLauncher is still open."), "XIVLauncher",
                MessageBoxButton.OK, MessageBoxImage.Error, parentWindow: _window);
        }

        return doLogin;
        */

        throw new NotImplementedException();
    }

    private void Hide()
    {
        Program.HideWindow();
    }

    private void Reactivate()
    {
        IsLoggingIn = false;
        this.App.State = LauncherApp.LauncherState.Main;

        Program.ShowWindow();
    }
}<|MERGE_RESOLUTION|>--- conflicted
+++ resolved
@@ -158,21 +158,14 @@
     {
         if (action == LoginAction.Fake)
         {
-<<<<<<< HEAD
             App.EnsureLauncherAffinity(false);
-=======
->>>>>>> 49dfeac0
             IGameRunner gameRunner;
             if (Environment.OSVersion.Platform == PlatformID.Win32NT)
                 gameRunner = new WindowsGameRunner(null, false);
             else
                 gameRunner = new UnixGameRunner(Program.CompatibilityTools, null, false);
 
-<<<<<<< HEAD
             App.Launcher.LaunchGame(gameRunner, "0", 1, 2, "", App.Settings.GamePath!, true, ClientLanguage.Japanese, true, DpiAwareness.Unaware);
-=======
-            App.Launcher.LaunchGame(gameRunner, "0", 1, 2, false, "", App.Settings.GamePath!, true, ClientLanguage.Japanese, true, DpiAwareness.Unaware);
->>>>>>> 49dfeac0
 
             return false;
         }
@@ -755,10 +748,6 @@
             App.StartLoading("Starting game...", "Have fun!");
 
             runner = new UnixGameRunner(Program.CompatibilityTools, dalamudLauncher, dalamudOk);
-<<<<<<< HEAD
-
-            gameArgs += $" UserPath=\"{Program.CompatibilityTools.UnixToWinePath(App.Settings.GameConfigPath.FullName)}\"";
-=======
 
             // SE has its own way of encoding spaces when encrypting arguments, which interferes 
             // with quoting, but they are necessary when passing paths unencrypted
@@ -768,7 +757,6 @@
             else
                 gameArgs += $" UserPath=\"{userPath}\"";
 
->>>>>>> 49dfeac0
             gameArgs = gameArgs.Trim();
         }
         else
