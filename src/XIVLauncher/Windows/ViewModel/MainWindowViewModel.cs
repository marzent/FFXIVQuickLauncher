--- conflicted
+++ resolved
@@ -84,7 +84,6 @@
         {
             var isSteamLauncher = Launcher is SteamSqexLauncher;
 
-<<<<<<< HEAD
             if (isSteamLauncher && !isSteam)
             {
                 Launcher = new SqexLauncher(App.UniqueIdCache, CommonSettings.Instance);
@@ -95,38 +94,6 @@
                     ? new SteamSqexLauncher(App.Steam, App.UniqueIdCache, CommonSettings.Instance)
                     : new SteamSqexLauncher(App.GlobalSteamTicket, App.UniqueIdCache, CommonSettings.Instance);
             }
-=======
-            var frontierUrl = Updates.UpdateLease?.FrontierUrl;
-#if DEBUG || RELEASENOUPDATE
-            // FALLBACK
-            frontierUrl ??= "https://launcher.finalfantasyxiv.com/v650/index.html?rc_lang={0}&time={1}";
-#endif
-
-            Launcher = App.GlobalSteamTicket == null
-                ? new(App.Steam, App.UniqueIdCache, CommonSettings.Instance, frontierUrl)
-                : new(App.GlobalSteamTicket, App.UniqueIdCache, CommonSettings.Instance, frontierUrl);
-
-            // Tried and failed to get this from the theme
-            var worldStatusBrushOk = new SolidColorBrush(Color.FromRgb(0x21, 0x96, 0xf3));
-            WorldStatusIconColor = worldStatusBrushOk;
-
-            // Grey out world status icon while deferred check is running
-            WorldStatusIconColor = new SolidColorBrush(Color.FromRgb(38, 38, 38));
-
-            this.loginStatusTask = Launcher.GetLoginStatus();
-            this.loginStatusTask.ContinueWith((resultTask) =>
-            {
-                try
-                {
-                    var brushToSet = resultTask.Result.Status ? worldStatusBrushOk : null;
-                    WorldStatusIconColor = brushToSet ?? new SolidColorBrush(Color.FromRgb(242, 24, 24));
-                }
-                catch
-                {
-                    // ignored
-                }
-            });
->>>>>>> c8a5471e
         }
 
         private Action<object> GetLoginFunc(AfterLoginAction action)
@@ -315,7 +282,7 @@
                 AccountManager.UpdateLastSuccessfulOtp(AccountManager.CurrentAccount, otp);
 
             Log.Verbose(
-                $"[LR] {loginResult.State} {loginResult.PendingPatches.Length > 0} {loginResult.OauthLogin?.Playable}");
+                $"[LR] {loginResult.State} {loginResult.PendingPatches != null} {loginResult.OauthLogin?.Playable}");
 
             if (await TryProcessLoginResult(loginResult, isSteam, action).ConfigureAwait(false))
             {
@@ -439,9 +406,6 @@
                 var enableUidCache = App.Settings.UniqueIdCacheEnabled;
                 var gamePath = App.Settings.GamePath;
 
-<<<<<<< HEAD
-                EnsureLauncherAffinity(isSteam);
-=======
                 try
                 {
                     if (App.Steam.AsyncStartTask != null)
@@ -452,11 +416,10 @@
                     Log.Warning("Automatic Steam startup timed out. Will try normally.");
                 }
 
->>>>>>> main
                 if (action == AfterLoginAction.Repair)
-                    return await this.Launcher.Login(username, password, otp, false, gamePath, true, App.Settings.IsFt.GetValueOrDefault(false)).ConfigureAwait(false);
+                    return await this.Launcher.Login(username, password, otp, isSteam, false, gamePath, true, App.Settings.IsFt.GetValueOrDefault(false)).ConfigureAwait(false);
                 else
-                    return await this.Launcher.Login(username, password, otp, enableUidCache, gamePath, false, App.Settings.IsFt.GetValueOrDefault(false)).ConfigureAwait(false);
+                    return await this.Launcher.Login(username, password, otp, isSteam, enableUidCache, gamePath, false, App.Settings.IsFt.GetValueOrDefault(false)).ConfigureAwait(false);
             }
             catch (Exception ex)
             {
@@ -571,9 +534,9 @@
             }
         }
 
-        private async Task<bool> TryProcessLoginResult(LoginResult loginResult, bool isSteam, AfterLoginAction action)
-        {
-            if (loginResult.State == LoginState.NoService)
+        private async Task<bool> TryProcessLoginResult(Launcher.LoginResult loginResult, bool isSteam, AfterLoginAction action)
+        {
+            if (loginResult.State == Launcher.LoginState.NoService)
             {
                 CustomMessageBox.Show(
                     Loc.Localize("LoginNoServiceMessage",
@@ -584,7 +547,7 @@
                 return false;
             }
 
-            if (loginResult.State == LoginState.NoTerms)
+            if (loginResult.State == Launcher.LoginState.NoTerms)
             {
                 CustomMessageBox.Show(
                     Loc.Localize("LoginAcceptTermsMessage",
@@ -606,7 +569,7 @@
              * In the future we may be able to just delete /boot and run boot patches again, but this doesn't happen often enough to warrant the
              * complexity and if boot is fucked game probably is too.
              */
-            if (loginResult.State == LoginState.NeedsPatchBoot)
+            if (loginResult.State == Launcher.LoginState.NeedsPatchBoot)
             {
                 CustomMessageBox.Show(
                     Loc.Localize("EverythingIsFuckedMessage",
@@ -620,14 +583,12 @@
             {
                 try
                 {
-                    if (loginResult.State == LoginState.NeedsPatchGame)
+                    if (loginResult.State == Launcher.LoginState.NeedsPatchGame)
                     {
                         if (!await RepairGame(loginResult).ConfigureAwait(false))
                             return false;
-                        
-                        loginResult.State = LoginState.Ok;
-                        action = AfterLoginAction.Start;
-
+
+                        loginResult.State = Launcher.LoginState.Ok;
                     }
                     else
                     {
@@ -652,7 +613,7 @@
                 }
             }
 
-            if (loginResult.State == LoginState.NeedsPatchGame)
+            if (loginResult.State == Launcher.LoginState.NeedsPatchGame)
             {
                 if (App.Settings.AskBeforePatchInstall ?? true)
                 {
@@ -670,10 +631,8 @@
                     Log.Error("patchSuccess != true");
                     return false;
                 }
-                
-                loginResult.State = LoginState.Ok;
-                action = AfterLoginAction.Start;
-
+
+                loginResult.State = Launcher.LoginState.Ok;
             }
 
             if (action == AfterLoginAction.UpdateOnly)
@@ -686,7 +645,7 @@
                 return false;
             }
 
-            if (CustomMessageBox.AssertOrShowError(loginResult.State == LoginState.Ok, "TryProcessLoginResult: loginResult.State should have been LoginState.Ok", parentWindow: _window))
+            if (CustomMessageBox.AssertOrShowError(loginResult.State == Launcher.LoginState.Ok, "TryProcessLoginResult: loginResult.State should have been Launcher.LoginState.Ok", parentWindow: _window))
                 return false;
 
 #if !DEBUG
@@ -928,7 +887,7 @@
             }
         }
 
-        private async Task<bool> RepairGame(LoginResult loginResult)
+        private async Task<bool> RepairGame(Launcher.LoginResult loginResult)
         {
             var doLogin = false;
             var mutex = new Mutex(false, "XivLauncherIsPatching");
@@ -1186,6 +1145,7 @@
                 loginResult.UniqueId,
                 loginResult.OauthLogin.Region,
                 loginResult.OauthLogin.MaxExpansion,
+                isSteam,
                 App.Settings.AdditionalLaunchArgs,
                 App.Settings.GamePath,
                 App.Settings.IsDx11,
@@ -1553,17 +1513,6 @@
             {
                 _loadingDialogMessage = value;
                 OnPropertyChanged(nameof(LoadingDialogMessage));
-            }
-        }
-
-        private SolidColorBrush _worldStatusIconColor;
-        public SolidColorBrush WorldStatusIconColor
-        {
-            get => _worldStatusIconColor;
-            set
-            {
-                _worldStatusIconColor = value;
-                OnPropertyChanged(nameof(WorldStatusIconColor));
             }
         }
 
