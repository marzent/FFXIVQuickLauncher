--- conflicted
+++ resolved
@@ -978,11 +978,7 @@
             Environment.Exit(0);
         }
 
-<<<<<<< HEAD
-        public async Task<Process> StartGameAndAddon(LoginResult loginResult, bool isSteam, bool forceNoDalamud)
-=======
         public async Task<Process?> StartGameAndAddon(Launcher.LoginResult loginResult, bool isSteam, bool forceNoDalamud)
->>>>>>> 3eb94efe
         {
             var dalamudLauncher = new DalamudLauncher(new WindowsDalamudRunner(), App.DalamudUpdater, App.Settings.InGameAddonLoadMethod.GetValueOrDefault(DalamudLoadMethod.DllInject),
                 App.Settings.GamePath,
