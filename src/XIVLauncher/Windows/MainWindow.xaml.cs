--- conflicted
+++ resolved
@@ -122,29 +122,20 @@
             {
                 _bannerChangeTimer?.Stop();
 
-<<<<<<< HEAD
-
-                _headlines = await Headlines.Get(_launcher, App.Settings.Language.GetValueOrDefault(ClientLanguage.English), App.Settings.ForceNorthAmerica.GetValueOrDefault(false)).ConfigureAwait(false);
-=======
-                await Headlines.GetWorlds(_launcher, App.Settings.Language.GetValueOrDefault(ClientLanguage.English));
-                _banners = await Headlines.GetBanners(_launcher, App.Settings.Language.GetValueOrDefault(ClientLanguage.English), App.Settings.ForceNorthAmerica.GetValueOrDefault(false))
+                await Headlines.GetWorlds(Launcher, App.Settings.Language.GetValueOrDefault(ClientLanguage.English));
+                _banners = await Headlines.GetBanners(Launcher, App.Settings.Language.GetValueOrDefault(ClientLanguage.English), App.Settings.ForceNorthAmerica.GetValueOrDefault(false))
                                           .ConfigureAwait(false);
-                await Headlines.GetMessage(_launcher, App.Settings.Language.GetValueOrDefault(ClientLanguage.English), App.Settings.ForceNorthAmerica.GetValueOrDefault(false))
+                await Headlines.GetMessage(Launcher, App.Settings.Language.GetValueOrDefault(ClientLanguage.English), App.Settings.ForceNorthAmerica.GetValueOrDefault(false))
                                .ConfigureAwait(false);
-                _headlines = await Headlines.GetNews(_launcher, App.Settings.Language.GetValueOrDefault(ClientLanguage.English), App.Settings.ForceNorthAmerica.GetValueOrDefault(false))
+                _headlines = await Headlines.GetNews(Launcher, App.Settings.Language.GetValueOrDefault(ClientLanguage.English), App.Settings.ForceNorthAmerica.GetValueOrDefault(false))
                                             .ConfigureAwait(false);
->>>>>>> c8a5471e
 
                 _bannerBitmaps = new BitmapImage[_banners.Count];
                 _bannerDotList = new();
 
                 for (var i = 0; i < _banners.Count; i++)
                 {
-<<<<<<< HEAD
-                    var imageBytes = await Launcher.DownloadAsLauncher(_headlines.Banner[i].LsbBanner.ToString(), App.Settings.Language.GetValueOrDefault(ClientLanguage.English));
-=======
-                    var imageBytes = await _launcher.DownloadAsLauncher(_banners[i].LsbBanner.ToString(), App.Settings.Language.GetValueOrDefault(ClientLanguage.English));
->>>>>>> c8a5471e
+                    var imageBytes = await Launcher.DownloadAsLauncher(_banners[i].LsbBanner.ToString(), App.Settings.Language.GetValueOrDefault(ClientLanguage.English));
 
                     using var stream = new MemoryStream(imageBytes);
 
@@ -289,26 +280,6 @@
 
             this.SetDefaults();
 
-<<<<<<< HEAD
-            var worldStatusBrushOk = WorldStatusPackIcon.Foreground;
-            // grey out world status icon while deferred check is running
-            WorldStatusPackIcon.Foreground = new SolidColorBrush(Color.FromRgb(38, 38, 38));
-
-            Launcher.GetGateStatus(App.Settings.Language.GetValueOrDefault(ClientLanguage.English)).ContinueWith((resultTask) =>
-            {
-                try
-                {
-                    var brushToSet = resultTask.Result.Status ? worldStatusBrushOk : null;
-                    Dispatcher.InvokeAsync(() =>  WorldStatusPackIcon.Foreground = brushToSet ?? new SolidColorBrush(Color.FromRgb(242, 24, 24)));
-                }
-                catch
-                {
-                    // ignored
-                }
-            });
-
-=======
->>>>>>> c8a5471e
             _accountManager = new AccountManager(App.Settings);
 
             var savedAccount = _accountManager.CurrentAccount;
