--- conflicted
+++ resolved
@@ -400,10 +400,6 @@
             // Force all fallbacks
             Loc.Setup("{}");
 #endif
-<<<<<<< HEAD
-                        File.WriteAllText(saveIntegrityPath, JsonSerializer.Serialize(result));
-=======
->>>>>>> a3325bf9
 
             try
             {
