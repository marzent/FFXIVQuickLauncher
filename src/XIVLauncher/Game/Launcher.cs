--- conflicted
+++ resolved
@@ -297,16 +297,9 @@
             IEnumerable<string> uidVals2 = null;
             if (!resp.Headers.TryGetValues("X-Patch-Unique-Id", out var uidVals1))
                 if (!resp.Headers.TryGetValues("x-patch-unique-id", out uidVals2))
-                    throw new Exception("Could not validate game version.");
-
-<<<<<<< HEAD
+                    throw new InvalidResponseException("Could not get X-Patch-Unique-Id.");
+
             var uid = (uidVals1 ?? Enumerable.Empty<string>()).Concat(uidVals2 ?? Enumerable.Empty<string>()).First();
-=======
-            if (!resp.Headers.TryGetValues("X-Patch-Unique-Id", out var uidVals))
-                throw new InvalidResponseException("Could not get X-Patch-Unique-Id.");
-
-            var uid = uidVals.First();
->>>>>>> 50948426
 
             if (string.IsNullOrEmpty(text))
                 return (uid, LoginState.Ok, null);
