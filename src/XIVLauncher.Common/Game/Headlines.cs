﻿using System;
using System.Collections.Generic;
using System.Text;
using System.Threading.Tasks;
using System.Text.Json;
using System.Text.Json.Serialization;
using XIVLauncher.Common.Game.Launcher;
using XIVLauncher.Common.Util;

namespace XIVLauncher.Common.Game
{
    public partial class Headlines
    {
        [JsonPropertyName("news")]
        public News[] News { get; set; }

        [JsonPropertyName("topics")]
        public News[] Topics { get; set; }

        [JsonPropertyName("pinned")]
        public News[] Pinned { get; set; }
    }

    public class Banner
    {
        [JsonPropertyName("lsb_banner")]
        public Uri LsbBanner { get; set; }

        [JsonPropertyName("link")]
        public Uri Link { get; set; }

        [JsonPropertyName("order_priority")]
        public int? OrderPriority { get; set; }

        [JsonPropertyName("fix_order")]
        public int? FixOrder { get; set; }
    }

    public class BannerRoot
    {
        [JsonPropertyName("banner")]
        public List<Banner> Banner { get; set; }
    }

    public class News
    {
        [JsonPropertyName("date")]
        public DateTimeOffset Date { get; set; }

        [JsonPropertyName("title")]
        public string Title { get; set; }

        [JsonPropertyName("url")]
        public string Url { get; set; }

        [JsonPropertyName("id")]
        public string Id { get; set; }

        [JsonPropertyName("tag")]
        [JsonIgnore(Condition = JsonIgnoreCondition.WhenWritingNull)]
        public string Tag { get; set; }
    }

    public partial class Headlines
    {
        public static async Task<Headlines> GetNews(ILauncher game, ClientLanguage language, bool forceNa = false)
        {
            var unixTimestamp = ApiHelpers.GetUnixMillis();
            var langCode = language.GetLangCode(forceNa);
            var url = $"https://frontier.ffxiv.com/news/headline.json?lang={langCode}&media=pcapp&_={unixTimestamp}";

            var json = Encoding.UTF8.GetString(await game.DownloadAsLauncher(url, language, "application/json, text/plain, */*").ConfigureAwait(false));

<<<<<<< HEAD
            return JsonSerializer.Deserialize<Headlines>(json);
=======
            var news = JsonConvert.DeserializeObject<Headlines>(json, Converter.SETTINGS);
            foreach (var item in news.News)
            {
                if (string.IsNullOrEmpty(item.Url) && !string.IsNullOrEmpty(item.Id))
                {
                    item.Url = $"https://{language.GetLangCodeLodestone()}.finalfantasyxiv.com/lodestone/news/detail/{item.Id}";
                }
            }
            foreach (var item in news.Topics)
            {
                if (string.IsNullOrEmpty(item.Url) && !string.IsNullOrEmpty(item.Id))
                {
                    item.Url = $"https://{language.GetLangCodeLodestone()}.finalfantasyxiv.com/lodestone/topics/detail/{item.Id}";
                }
            }
            return news;
>>>>>>> 11dcdcea
        }

        public static async Task<IReadOnlyList<Banner>> GetBanners(ILauncher game, ClientLanguage language, bool forceNa = false)
        {
            var unixTimestamp = ApiHelpers.GetUnixMillis();
            var langCode = language.GetLangCode(forceNa);
            var url = $"https://frontier.ffxiv.com/v2/topics/{langCode}/banner.json?lang={langCode}&media=pcapp&_={unixTimestamp}";

            var json = Encoding.UTF8.GetString(await game.DownloadAsLauncher(url, language, "application/json, text/plain, */*").ConfigureAwait(false));

            return JsonSerializer.Deserialize<BannerRoot>(json).Banner;
        }

        public static async Task<IReadOnlyCollection<Banner>> GetMessage(ILauncher game, ClientLanguage language, bool forceNa = false)
        {
            var unixTimestamp = ApiHelpers.GetUnixMillis();
            var langCode = language.GetLangCode(forceNa);
            var url = $"https://frontier.ffxiv.com/v2/notice/{langCode}/message.json?_={unixTimestamp}";

            var json = Encoding.UTF8.GetString(await game.DownloadAsLauncher(url, language, "application/json, text/plain, */*").ConfigureAwait(false));

            return JsonSerializer.Deserialize<BannerRoot>(json).Banner;
        }

        public static async Task<IReadOnlyCollection<Banner>> GetWorlds(ILauncher game, ClientLanguage language)
        {
            var unixTimestamp = ApiHelpers.GetUnixMillis();
            var url = $"https://frontier.ffxiv.com/v2/world/status.json?_={unixTimestamp}";

            var json = Encoding.UTF8.GetString(await game.DownloadAsLauncher(url, language, "application/json, text/plain, */*").ConfigureAwait(false));

            return JsonSerializer.Deserialize<BannerRoot>(json).Banner;
        }
    }
}<|MERGE_RESOLUTION|>--- conflicted
+++ resolved
@@ -71,10 +71,7 @@
 
             var json = Encoding.UTF8.GetString(await game.DownloadAsLauncher(url, language, "application/json, text/plain, */*").ConfigureAwait(false));
 
-<<<<<<< HEAD
-            return JsonSerializer.Deserialize<Headlines>(json);
-=======
-            var news = JsonConvert.DeserializeObject<Headlines>(json, Converter.SETTINGS);
+            var news = JsonSerializer.Deserialize<Headlines>(json);
             foreach (var item in news.News)
             {
                 if (string.IsNullOrEmpty(item.Url) && !string.IsNullOrEmpty(item.Id))
@@ -90,7 +87,6 @@
                 }
             }
             return news;
->>>>>>> 11dcdcea
         }
 
         public static async Task<IReadOnlyList<Banner>> GetBanners(ILauncher game, ClientLanguage language, bool forceNa = false)
