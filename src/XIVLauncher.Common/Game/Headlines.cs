﻿using System;
using System.Text;
using System.Threading.Tasks;
using System.Text.Json;
using System.Text.Json.Serialization;
using XIVLauncher.Common.Game.Launcher;
using XIVLauncher.Common.Util;

namespace XIVLauncher.Common.Game
{
    public partial class Headlines
    {
        [JsonPropertyName("news")]
        public News[] News { get; set; }

        [JsonPropertyName("topics")]
        public News[] Topics { get; set; }

        [JsonPropertyName("pinned")]
        public News[] Pinned { get; set; }

        [JsonPropertyName("banner")]
        public Banner[] Banner { get; set; }
    }

    public class Banner
    {
        [JsonPropertyName("lsb_banner")]
        public Uri LsbBanner { get; set; }

        [JsonPropertyName("link")]
        public Uri Link { get; set; }
    }

    public class News
    {
        [JsonPropertyName("date")]
        public DateTimeOffset Date { get; set; }

        [JsonPropertyName("title")]
        public string Title { get; set; }

        [JsonPropertyName("url")]
        public string Url { get; set; }

        [JsonPropertyName("id")]
        public string Id { get; set; }

        [JsonPropertyName("tag")]
        [JsonIgnore(Condition = JsonIgnoreCondition.WhenWritingNull)]
        public string Tag { get; set; }
    }

    public partial class Headlines
    {
<<<<<<< HEAD
        public static async Task<Headlines> Get(ILauncher game, ClientLanguage language)
=======
        public static async Task<Headlines> Get(Launcher game, ClientLanguage language, bool forceNa = false)
>>>>>>> 77115d3f
        {
            var unixTimestamp = ApiHelpers.GetUnixMillis();
            var langCode = language.GetLangCode(forceNa);
            var url = $"https://frontier.ffxiv.com/news/headline.json?lang={langCode}&media=pcapp&_={unixTimestamp}";

            var json = Encoding.UTF8.GetString(await game.DownloadAsLauncher(url, language, "application/json, text/plain, */*").ConfigureAwait(false));

            return JsonSerializer.Deserialize<Headlines>(json);
        }
    }
}<|MERGE_RESOLUTION|>--- conflicted
+++ resolved
@@ -53,11 +53,7 @@
 
     public partial class Headlines
     {
-<<<<<<< HEAD
-        public static async Task<Headlines> Get(ILauncher game, ClientLanguage language)
-=======
-        public static async Task<Headlines> Get(Launcher game, ClientLanguage language, bool forceNa = false)
->>>>>>> 77115d3f
+        public static async Task<Headlines> Get(ILauncher game, ClientLanguage language, bool forceNa = false)
         {
             var unixTimestamp = ApiHelpers.GetUnixMillis();
             var langCode = language.GetLangCode(forceNa);
