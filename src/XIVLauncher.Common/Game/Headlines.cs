﻿using System;
<<<<<<< HEAD
=======
using System.Collections.Generic;
using System.Globalization;
>>>>>>> c8a5471e
using System.Text;
using System.Threading.Tasks;
using System.Text.Json;
using System.Text.Json.Serialization;
using XIVLauncher.Common.Game.Launcher;
using XIVLauncher.Common.Util;

namespace XIVLauncher.Common.Game
{
    public partial class Headlines
    {
        [JsonPropertyName("news")]
        public News[] News { get; set; }

        [JsonPropertyName("topics")]
        public News[] Topics { get; set; }

        [JsonPropertyName("pinned")]
        public News[] Pinned { get; set; }
<<<<<<< HEAD

        [JsonPropertyName("banner")]
        public Banner[] Banner { get; set; }
=======
>>>>>>> c8a5471e
    }

    public class Banner
    {
        [JsonPropertyName("lsb_banner")]
        public Uri LsbBanner { get; set; }

        [JsonPropertyName("link")]
        public Uri Link { get; set; }

        [JsonProperty("order_priority")]
        public int? OrderPriority { get; set; }

        [JsonProperty("fix_order")]
        public int? FixOrder { get; set; }
    }

    public class BannerRoot
    {
        [JsonProperty("banner")]
        public List<Banner> Banner { get; set; }
    }

    public class News
    {
        [JsonPropertyName("date")]
        public DateTimeOffset Date { get; set; }

        [JsonPropertyName("title")]
        public string Title { get; set; }

        [JsonPropertyName("url")]
        public string Url { get; set; }

        [JsonPropertyName("id")]
        public string Id { get; set; }

        [JsonPropertyName("tag")]
        [JsonIgnore(Condition = JsonIgnoreCondition.WhenWritingNull)]
        public string Tag { get; set; }
    }

    public partial class Headlines
    {
<<<<<<< HEAD
        public static async Task<Headlines> Get(ILauncher game, ClientLanguage language, bool forceNa = false)
=======
        public static async Task<Headlines> GetNews(Launcher game, ClientLanguage language, bool forceNa = false)
>>>>>>> c8a5471e
        {
            var unixTimestamp = ApiHelpers.GetUnixMillis();
            var langCode = language.GetLangCode(forceNa);
            var url = $"https://frontier.ffxiv.com/news/headline.json?lang={langCode}&media=pcapp&_={unixTimestamp}";

            var json = Encoding.UTF8.GetString(await game.DownloadAsLauncher(url, language, "application/json, text/plain, */*").ConfigureAwait(false));

            return JsonSerializer.Deserialize<Headlines>(json);
        }

        public static async Task<IReadOnlyList<Banner>> GetBanners(Launcher game, ClientLanguage language, bool forceNa = false)
        {
            var unixTimestamp = ApiHelpers.GetUnixMillis();
            var langCode = language.GetLangCode(forceNa);
            var url = $"https://frontier.ffxiv.com/v2/topics/{langCode}/banner.json?lang={langCode}&media=pcapp&_={unixTimestamp}";

            var json = Encoding.UTF8.GetString(await game.DownloadAsLauncher(url, language, "application/json, text/plain, */*").ConfigureAwait(false));

            return JsonConvert.DeserializeObject<BannerRoot>(json, Converter.SETTINGS).Banner;
        }

        public static async Task<IReadOnlyCollection<Banner>> GetMessage(Launcher game, ClientLanguage language, bool forceNa = false)
        {
            var unixTimestamp = ApiHelpers.GetUnixMillis();
            var langCode = language.GetLangCode(forceNa);
            var url = $"https://frontier.ffxiv.com/v2/notice/{langCode}/message.json?_={unixTimestamp}";

            var json = Encoding.UTF8.GetString(await game.DownloadAsLauncher(url, language, "application/json, text/plain, */*").ConfigureAwait(false));

            return JsonConvert.DeserializeObject<BannerRoot>(json, Converter.SETTINGS).Banner;
        }

        public static async Task<IReadOnlyCollection<Banner>> GetWorlds(Launcher game, ClientLanguage language)
        {
            var unixTimestamp = ApiHelpers.GetUnixMillis();
            var url = $"https://frontier.ffxiv.com/v2/world/status.json?_={unixTimestamp}";

            var json = Encoding.UTF8.GetString(await game.DownloadAsLauncher(url, language, "application/json, text/plain, */*").ConfigureAwait(false));

            return JsonConvert.DeserializeObject<BannerRoot>(json, Converter.SETTINGS).Banner;
        }
    }
}<|MERGE_RESOLUTION|>--- conflicted
+++ resolved
@@ -1,9 +1,5 @@
 ﻿using System;
-<<<<<<< HEAD
-=======
 using System.Collections.Generic;
-using System.Globalization;
->>>>>>> c8a5471e
 using System.Text;
 using System.Threading.Tasks;
 using System.Text.Json;
@@ -23,12 +19,6 @@
 
         [JsonPropertyName("pinned")]
         public News[] Pinned { get; set; }
-<<<<<<< HEAD
-
-        [JsonPropertyName("banner")]
-        public Banner[] Banner { get; set; }
-=======
->>>>>>> c8a5471e
     }
 
     public class Banner
@@ -39,16 +29,16 @@
         [JsonPropertyName("link")]
         public Uri Link { get; set; }
 
-        [JsonProperty("order_priority")]
+        [JsonPropertyName("order_priority")]
         public int? OrderPriority { get; set; }
 
-        [JsonProperty("fix_order")]
+        [JsonPropertyName("fix_order")]
         public int? FixOrder { get; set; }
     }
 
     public class BannerRoot
     {
-        [JsonProperty("banner")]
+        [JsonPropertyName("banner")]
         public List<Banner> Banner { get; set; }
     }
 
@@ -73,11 +63,7 @@
 
     public partial class Headlines
     {
-<<<<<<< HEAD
-        public static async Task<Headlines> Get(ILauncher game, ClientLanguage language, bool forceNa = false)
-=======
-        public static async Task<Headlines> GetNews(Launcher game, ClientLanguage language, bool forceNa = false)
->>>>>>> c8a5471e
+        public static async Task<Headlines> GetNews(ILauncher game, ClientLanguage language, bool forceNa = false)
         {
             var unixTimestamp = ApiHelpers.GetUnixMillis();
             var langCode = language.GetLangCode(forceNa);
@@ -88,7 +74,7 @@
             return JsonSerializer.Deserialize<Headlines>(json);
         }
 
-        public static async Task<IReadOnlyList<Banner>> GetBanners(Launcher game, ClientLanguage language, bool forceNa = false)
+        public static async Task<IReadOnlyList<Banner>> GetBanners(ILauncher game, ClientLanguage language, bool forceNa = false)
         {
             var unixTimestamp = ApiHelpers.GetUnixMillis();
             var langCode = language.GetLangCode(forceNa);
@@ -96,10 +82,10 @@
 
             var json = Encoding.UTF8.GetString(await game.DownloadAsLauncher(url, language, "application/json, text/plain, */*").ConfigureAwait(false));
 
-            return JsonConvert.DeserializeObject<BannerRoot>(json, Converter.SETTINGS).Banner;
+            return JsonSerializer.Deserialize<BannerRoot>(json).Banner;
         }
 
-        public static async Task<IReadOnlyCollection<Banner>> GetMessage(Launcher game, ClientLanguage language, bool forceNa = false)
+        public static async Task<IReadOnlyCollection<Banner>> GetMessage(ILauncher game, ClientLanguage language, bool forceNa = false)
         {
             var unixTimestamp = ApiHelpers.GetUnixMillis();
             var langCode = language.GetLangCode(forceNa);
@@ -107,17 +93,17 @@
 
             var json = Encoding.UTF8.GetString(await game.DownloadAsLauncher(url, language, "application/json, text/plain, */*").ConfigureAwait(false));
 
-            return JsonConvert.DeserializeObject<BannerRoot>(json, Converter.SETTINGS).Banner;
+            return JsonSerializer.Deserialize<BannerRoot>(json).Banner;
         }
 
-        public static async Task<IReadOnlyCollection<Banner>> GetWorlds(Launcher game, ClientLanguage language)
+        public static async Task<IReadOnlyCollection<Banner>> GetWorlds(ILauncher game, ClientLanguage language)
         {
             var unixTimestamp = ApiHelpers.GetUnixMillis();
             var url = $"https://frontier.ffxiv.com/v2/world/status.json?_={unixTimestamp}";
 
             var json = Encoding.UTF8.GetString(await game.DownloadAsLauncher(url, language, "application/json, text/plain, */*").ConfigureAwait(false));
 
-            return JsonConvert.DeserializeObject<BannerRoot>(json, Converter.SETTINGS).Banner;
+            return JsonSerializer.Deserialize<BannerRoot>(json).Banner;
         }
     }
 }