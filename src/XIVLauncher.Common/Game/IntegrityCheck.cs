--- conflicted
+++ resolved
@@ -115,20 +115,13 @@
 
         public static async Task<IntegrityCheckData> DownloadIntegrityCheckForVersion(string gameVersion, CancellationToken cancellationToken = default)
         {
-<<<<<<< HEAD
-            using (var client = new WebClient())
-            {
-                return JsonSerializer.Deserialize(client.DownloadString(INTEGRITY_CHECK_BASE_URL + gameVersion + ".json"), 
-                    IntegrityCheckResultJsonContext.Default.IntegrityCheckResult);
-            }
-=======
             using var client = new HttpClient();
 
             var request = new HttpRequestMessage(HttpMethod.Get, INTEGRITY_CHECK_BASE_URL + gameVersion + ".json");
             var response = await client.SendAsync(request, cancellationToken);
-            var result = JsonSerializer.Deserialize<IntegrityCheckData>(await response.Content.ReadAsStringAsync());
+            var result = JsonSerializer.Deserialize<IntegrityCheckData>(await response.Content.ReadAsStringAsync(),
+                IntegrityCheckResultJsonContext.Default.IntegrityCheckData);
             return result ?? throw new InvalidOperationException("Failed to deserialize integrity JSON");
->>>>>>> 11dcdcea
         }
 
         public static IntegrityCheckData GenerateIntegrityReport(
@@ -197,7 +190,7 @@
         }
     }
 
-    [JsonSerializable(typeof(IntegrityCheck.IntegrityCheckResult))]
+    [JsonSerializable(typeof(IntegrityCheck.IntegrityCheckData))]
     internal partial class IntegrityCheckResultJsonContext: JsonSerializerContext
     {
     }
