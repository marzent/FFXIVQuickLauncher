--- conflicted
+++ resolved
@@ -104,11 +104,7 @@
 
         public VerifyState State { get; private set; } = VerifyState.NotStarted;
 
-<<<<<<< HEAD
         public PatchVerifier(ISettings settings, LoginResult loginResult, int progressUpdateInterval, int maxExpansion, bool external = true)
-=======
-        public PatchVerifier(ISettings settings, Launcher.LoginResult loginResult, int progressUpdateInterval, int maxExpansion, bool external = true)
->>>>>>> b684e738
         {
             this._settings = settings;
             _client = new HttpClient();
@@ -210,11 +206,8 @@
             IIndexedZiPatchIndexInstaller indexedZiPatchIndexInstaller = null;
             try
             {
-<<<<<<< HEAD
-                var assemblyLocation = "";// AppContext.BaseDirectory;
-=======
+
                 var assemblyLocation = AppContext.BaseDirectory;
->>>>>>> b684e738
                 if (_external)
                     indexedZiPatchIndexInstaller = new IndexedZiPatchIndexRemoteInstaller(Path.Combine(assemblyLocation!, "XIVLauncher.PatchInstaller.exe"),
                    AdminAccessRequired(_settings.GamePath.FullName));
