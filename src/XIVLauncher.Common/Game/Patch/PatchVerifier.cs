--- conflicted
+++ resolved
@@ -1,9 +1,9 @@
-using Ionic.Zlib;
 using System;
 using System.Collections.Generic;
 using System.ComponentModel;
 using System.Diagnostics;
 using System.IO;
+using System.IO.Compression;
 using System.Linq;
 using System.Net;
 using System.Net.Http;
@@ -104,11 +104,7 @@
 
         public VerifyState State { get; private set; } = VerifyState.NotStarted;
 
-<<<<<<< HEAD
         public PatchVerifier(ISettings settings, LoginResult loginResult, int progressUpdateInterval, int maxExpansion, bool external = true)
-=======
-        public PatchVerifier(ISettings settings, Launcher.LoginResult loginResult, int progressUpdateInterval, int maxExpansion, bool external = true)
->>>>>>> b106c2ee
         {
             this._settings = settings;
             _client = new HttpClient();
