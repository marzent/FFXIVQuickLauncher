--- conflicted
+++ resolved
@@ -135,11 +135,7 @@
 
         public VerifyState State { get; private set; } = VerifyState.NotStarted;
 
-<<<<<<< HEAD
-        public PatchVerifier(ISettings settings, LoginResult loginResult, int progressUpdateInterval, int maxExpansion, bool external = true)
-=======
-        public PatchVerifier(ISettings settings, Launcher.LoginResult loginResult, TimeSpan progressUpdateInterval, int maxExpansion, bool external = true)
->>>>>>> cdde1fbe
+        public PatchVerifier(ISettings settings, LoginResult loginResult, TimeSpan progressUpdateInterval, int maxExpansion, bool external = true)
         {
             this._settings = settings;
             _client = new HttpClient();
