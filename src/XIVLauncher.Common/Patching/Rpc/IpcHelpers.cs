--- conflicted
+++ resolved
@@ -1,12 +1,6 @@
-<<<<<<< HEAD
-namespace XIVLauncher.Common.PatcherIpc;
-=======
-using Newtonsoft.Json;
 using System;
-using System.IO;
 
 namespace XIVLauncher.Common.Patching.Rpc;
->>>>>>> 11dcdcea
 
 public static class IpcHelpers
 {
@@ -21,42 +15,4 @@
         var base64EncodedBytes = Convert.FromBase64String(base64EncodedData);
         return System.Text.Encoding.UTF8.GetString(base64EncodedBytes);
     }
-<<<<<<< HEAD
-=======
-
-    public class FileInfoConverted : JsonConverter<FileInfo>
-    {
-        public override void WriteJson(JsonWriter writer, FileInfo value, JsonSerializer serializer)
-        {
-            writer.WriteValue(value?.FullName);
-        }
-
-        public override FileInfo ReadJson(JsonReader reader, Type objectType, FileInfo existingValue, bool hasExistingValue, JsonSerializer serializer)
-        {
-            var path = reader.Value as string;
-            return string.IsNullOrEmpty(path) ? null : new FileInfo(path);
-        }
-    }
-
-    public class DirectoryInfoConverter : JsonConverter<DirectoryInfo>
-    {
-        public override void WriteJson(JsonWriter writer, DirectoryInfo value, JsonSerializer serializer)
-        {
-            writer.WriteValue(value?.FullName);
-        }
-
-        public override DirectoryInfo ReadJson(JsonReader reader, Type objectType, DirectoryInfo existingValue, bool hasExistingValue, JsonSerializer serializer)
-        {
-            var path = reader.Value as string;
-            return string.IsNullOrEmpty(path) ? null : new DirectoryInfo(path);
-        }
-    }
-
-    public static JsonSerializerSettings JsonSettings = new()
-    {
-        TypeNameAssemblyFormatHandling = TypeNameAssemblyFormatHandling.Full,
-        TypeNameHandling = TypeNameHandling.All,
-        Converters = { new FileInfoConverted(), new DirectoryInfoConverter() }
-    };
->>>>>>> 11dcdcea
 }