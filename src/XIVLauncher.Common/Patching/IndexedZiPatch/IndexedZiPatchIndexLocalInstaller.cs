<<<<<<< HEAD

using Serilog;
using System;
=======
﻿using System;
>>>>>>> c8a5471e
using System.Collections.Generic;
using System.Diagnostics;
using System.IO;
using System.Linq;
using System.Threading;
using System.Threading.Tasks;

namespace XIVLauncher.Common.Patching.IndexedZiPatch
{
    public class IndexedZiPatchIndexLocalInstaller : IIndexedZiPatchIndexInstaller
    {
        private int cancellationTokenCounter = 1;
        private long lastProgressUpdateCounter = 0;
        private bool isDisposed = false;
        private IndexedZiPatchInstaller? instance;

        public event IndexedZiPatchInstaller.OnInstallProgressDelegate OnInstallProgress;
        public event IndexedZiPatchInstaller.OnVerifyProgressDelegate OnVerifyProgress;

        public IndexedZiPatchIndexLocalInstaller()
        {
            this.instance = null;
        }

        public void Dispose()
        {
            if (this.isDisposed)
                throw new ObjectDisposedException(GetType().FullName);

            this.isDisposed = true;
        }

        public Task ConstructFromPatchFile(IndexedZiPatchIndex patchIndex, int progressReportInterval = 250)
        {
            this.instance?.Dispose();
            this.instance = new(patchIndex)
            {
                ProgressReportInterval = progressReportInterval,
            };
            this.instance.OnInstallProgress += OnInstallProgress;
            this.instance.OnVerifyProgress += OnVerifyProgress;
            return Task.CompletedTask;
        }

        public async Task VerifyFiles(bool refine = false, int concurrentCount = 8, CancellationToken? cancellationToken = null)
        {
            await this.instance.VerifyFiles(refine, concurrentCount, cancellationToken);
        }

        public Task MarkFileAsMissing(int targetIndex, CancellationToken? cancellationToken = null)
        {
            this.instance.MarkFileAsMissing(targetIndex);
            return Task.CompletedTask;
        }

        public Task SetTargetStreamFromPathReadOnly(int targetIndex, string path, CancellationToken? cancellationToken = null)
        {
            this.instance.SetTargetStreamForRead(targetIndex, new FileStream(path, FileMode.Open, FileAccess.Read));
            return Task.CompletedTask;
        }

        public Task SetTargetStreamFromPathReadWrite(int targetIndex, string path, CancellationToken? cancellationToken = null)
        {
            this.instance.SetTargetStreamForWriteFromFile(targetIndex, new FileInfo(path));
            return Task.CompletedTask;
        }

        public Task SetTargetStreamsFromPathReadOnly(string rootPath, CancellationToken? cancellationToken = null)
        {
            this.instance.SetTargetStreamsFromPathReadOnly(rootPath);
            return Task.CompletedTask;
        }

        public Task SetTargetStreamsFromPathReadWriteForMissingFiles(string rootPath, CancellationToken? cancellationToken = null)
        {
            this.instance.SetTargetStreamsFromPathReadWriteForMissingFiles(rootPath);
            return Task.CompletedTask;
        }

        public async Task RepairNonPatchData(CancellationToken? cancellationToken = null)
        {
            await this.instance.RepairNonPatchData(cancellationToken);
        }

        public Task WriteVersionFiles(string rootPath, CancellationToken? cancellationToken = null)
        {
            this.instance.WriteVersionFiles(rootPath);
            return Task.CompletedTask;
        }

        public Task QueueInstall(int sourceIndex, Uri sourceUrl, string sid, int splitBy = 8, CancellationToken? cancellationToken = null)
        {
            this.instance.QueueInstall(sourceIndex, sourceUrl.OriginalString, sid, splitBy);
            return Task.CompletedTask;
        }

        public Task QueueInstall(int sourceIndex, FileInfo sourceFile, int splitBy = 8, CancellationToken? cancellationToken = null)
        {
            this.instance.QueueInstall(sourceIndex, sourceFile, splitBy);
            return Task.CompletedTask;
        }

        public async Task Install(int concurrentCount, CancellationToken? cancellationToken = null)
        {
            await this.instance.Install(concurrentCount, cancellationToken);
        }

        public Task<List<SortedSet<Tuple<int, int>>>> GetMissingPartIndicesPerPatch(CancellationToken? cancellationToken = null)
        {
            return Task.FromResult(this.instance.MissingPartIndicesPerPatch);
        }

        public Task<List<SortedSet<int>>> GetMissingPartIndicesPerTargetFile(CancellationToken? cancellationToken = null)
        {
            return Task.FromResult(this.instance.MissingPartIndicesPerTargetFile);
        }

        public Task<SortedSet<int>> GetSizeMismatchTargetFileIndices(CancellationToken? cancellationToken = null)
        {
            return Task.FromResult(this.instance.SizeMismatchTargetFileIndices);
        }

        public Task SetWorkerProcessPriority(ProcessPriorityClass subprocessPriority, CancellationToken? cancellationToken = null)
        {
            return Task.CompletedTask; // is a no-op locally
        }

        public Task MoveFile(string sourceFile, string targetFile, CancellationToken? cancellationToken = null)
        {
            var sourceParentDir = new DirectoryInfo(Path.GetDirectoryName(sourceFile));
            var targetParentDir = new DirectoryInfo(Path.GetDirectoryName(targetFile.EndsWith("/") ? targetFile.Substring(0, targetFile.Length - 1) : targetFile));
            targetParentDir.Create();
            Directory.Move(sourceFile, targetFile);

            if (!sourceParentDir.GetFileSystemInfos().Any())
                sourceParentDir.Delete(false);

            return Task.CompletedTask;
        }

        public Task CreateDirectory(string dir, CancellationToken? cancellationToken = null)
        {
            new DirectoryInfo(dir).Create();
            return Task.CompletedTask;
        }

        public Task RemoveDirectory(string dir, bool recursive = false, CancellationToken? cancellationToken = null)
        {
            new DirectoryInfo(dir).Delete(recursive);
            return Task.CompletedTask;
        }
    }
}<|MERGE_RESOLUTION|>--- conflicted
+++ resolved
@@ -1,10 +1,4 @@
-<<<<<<< HEAD
-
-using Serilog;
 using System;
-=======
-﻿using System;
->>>>>>> c8a5471e
 using System.Collections.Generic;
 using System.Diagnostics;
 using System.IO;
