--- conflicted
+++ resolved
@@ -771,7 +771,7 @@
                     this.installTaskConfigs[Math.Max(0, this.installTaskConfigs.Count - pendingTaskConfigs.Count - runningTasks.Count - 1)].SourceIndex,
                     this.installTaskConfigs.Select(x => x.ProgressValue).Sum(),
                     progressMax,
-                    this.installTaskConfigs.Where(x => x.State < InstallTaskState.Finishing).Select(x => x.State).Max()
+                    this.installTaskConfigs.Where(x => x.State < InstallTaskState.Finishing).Select(x => x.State).DefaultIfEmpty().Max()
                 );
 
                 if (progressReportTask == null || progressReportTask.IsCompleted)
@@ -800,31 +800,7 @@
 
                 try
                 {
-<<<<<<< HEAD
-                    localCancelSource.Token.ThrowIfCancellationRequested();
-
-                    while (pendingTaskConfigs.Any() && runningTasks.Count < concurrentCount)
-                        runningTasks.Add(pendingTaskConfigs.Dequeue().Repair(localCancelSource.Token));
-
-                    OnInstallProgress?.Invoke(
-                        this.installTaskConfigs[Math.Max(0, this.installTaskConfigs.Count - pendingTaskConfigs.Count - runningTasks.Count - 1)].SourceIndex,
-                        this.installTaskConfigs.Select(x => x.ProgressValue).Sum(),
-                        progressMax,
-                        this.installTaskConfigs.Where(x => x.State < InstallTaskState.Finishing).Select(x => x.State).DefaultIfEmpty().Max()
-                        );
-
-                    if (progressReportTask == null || progressReportTask.IsCompleted)
-                        progressReportTask = Task.Delay(ProgressReportInterval, localCancelSource.Token);
-                    runningTasks.Add(progressReportTask);
-                    await Task.WhenAny(runningTasks);
-                    runningTasks.RemoveAt(runningTasks.Count - 1);
-
-                    if (runningTasks.FirstOrDefault(x => x.IsFaulted) is Task x)
-                        throw x.Exception;
-                    runningTasks.RemoveAll(x => x.IsCompleted);
-=======
                     await task;
->>>>>>> cdde1fbe
                 }
                 catch (Exception)
                 {
