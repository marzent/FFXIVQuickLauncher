--- conflicted
+++ resolved
@@ -53,13 +53,8 @@
                 Log.Information("Indexing patch file {0}...", patchFilePath);
                 await patchIndex.ApplyZiPatch(Path.GetFileName(patchFilePath), patchFiles[patchFiles.Count - 1], cancellationToken);
 
-<<<<<<< HEAD
-                    using (var writer = new BinaryWriter(new DeflateStream(new FileStream(patchFilePath + ".index.tmp", FileMode.Create),  CompressionLevel.Optimal)))
-                        patchIndex.WriteTo(writer);
-=======
                 Log.Information("Calculating CRC32 for files resulted from patch file {0}...", patchFilePath);
                 await patchIndex.CalculateCrc32(sources, cancellationToken);
->>>>>>> cdde1fbe
 
                 using (var writer = new BinaryWriter(new DeflateStream(new FileStream(patchFilePath + ".index.tmp", FileMode.Create), CompressionLevel.Optimal)))
                     patchIndex.WriteTo(writer);
