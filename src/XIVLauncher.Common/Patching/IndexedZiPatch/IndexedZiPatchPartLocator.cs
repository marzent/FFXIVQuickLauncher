<<<<<<< HEAD
﻿using System;
using System.Collections.Generic;
using System.IO;
using System.IO.Compression;
using System.Linq;
using System.Runtime.InteropServices;
using XIVLauncher.Common.Patching.Util;

namespace XIVLauncher.Common.Patching.IndexedZiPatch
{
    [StructLayout(LayoutKind.Sequential)]
    [Serializable]
    public struct IndexedZiPatchPartLocator : IComparable<IndexedZiPatchPartLocator>
    {
        public const byte SOURCE_INDEX_ZEROS = byte.MaxValue - 0;
        public const byte SOURCE_INDEX_EMPTY_BLOCK = byte.MaxValue - 1;
        public const byte SOURCE_INDEX_UNAVAILABLE = byte.MaxValue - 2;
        public const byte SOURCE_INDEX_MAX_VALID = byte.MaxValue - 3;

        private const uint TARGET_SIZE_AND_FLAG_MASK_IS_DEFLATED_BLOCK_DATA = 0x80000000;
        private const uint TARGET_SIZE_AND_FLAG_MASK_IS_VALID_CRC32_VALUE = 0x40000000;
        private const uint TARGET_SIZE_AND_FLAG_MASK_TARGET_SIZE = 0x3FFFFFFF;

        private uint TargetOffsetUint; // up to 35 bits, using only 32 bits (28 bits for locator + lsh 7; odd values exist), but currently .dat# files are delimited at 1.9GB
        private uint SourceOffsetUint; // up to 31 bits (patch files were delimited at 1.5GB-ish; odd values exist)
        private uint TargetSizeAndFlags; // 2 flag bits + up to 31 size bits, using only 30 bits (same with above)
        public uint Crc32OrPlaceholderEntryDataUnits; // fixed 32 bits
        private ushort SplitDecodedSourceFromUshort; // up to 14 bits (max value 15999)
        private byte TargetIndexByte; // using only 8 bits for now
        private byte SourceIndexByte; // using only 8 bits for now

        public long TargetOffset
        {
            get => TargetOffsetUint;
            set => TargetOffsetUint = CheckedCastToUint(value);
        }

        public long SourceOffset
        {
            get => SourceOffsetUint;
            set => SourceOffsetUint = CheckedCastToUint(value);
        }

        public long TargetSize
        {
            get => TargetSizeAndFlags & TARGET_SIZE_AND_FLAG_MASK_TARGET_SIZE;
            set => TargetSizeAndFlags = CheckedCastToUint((TargetSizeAndFlags & ~TARGET_SIZE_AND_FLAG_MASK_TARGET_SIZE) | value, TARGET_SIZE_AND_FLAG_MASK_TARGET_SIZE);
        }

        public long SplitDecodedSourceFrom
        {
            get => SplitDecodedSourceFromUshort;
            set => SplitDecodedSourceFromUshort = CheckedCastToUshort(value);
        }

        public int TargetIndex
        {
            get => TargetIndexByte;
            set => TargetIndexByte = CheckedCastToByte(value);
        }

        public int SourceIndex
        {
            get => SourceIndexByte;
            set => SourceIndexByte = CheckedCastToByte(value);
        }

        public long MaxSourceSize => IsDeflatedBlockData ? 16384 : TargetSize;
        public long MaxSourceEnd => SourceOffset + MaxSourceSize;
        public long TargetEnd => TargetOffset + TargetSize;

        public bool IsDeflatedBlockData
        {
            get => 0 != (TargetSizeAndFlags & TARGET_SIZE_AND_FLAG_MASK_IS_DEFLATED_BLOCK_DATA);
            set => TargetSizeAndFlags = (TargetSizeAndFlags & ~TARGET_SIZE_AND_FLAG_MASK_IS_DEFLATED_BLOCK_DATA) | (value ? TARGET_SIZE_AND_FLAG_MASK_IS_DEFLATED_BLOCK_DATA : 0u);
        }

        public bool IsValidCrc32Value
        {
            get => 0 != (TargetSizeAndFlags & TARGET_SIZE_AND_FLAG_MASK_IS_VALID_CRC32_VALUE);
            set => TargetSizeAndFlags = (TargetSizeAndFlags & ~TARGET_SIZE_AND_FLAG_MASK_IS_VALID_CRC32_VALUE) | (value ? TARGET_SIZE_AND_FLAG_MASK_IS_VALID_CRC32_VALUE : 0u);
        }

        public bool IsAllZeros => SourceIndex == SOURCE_INDEX_ZEROS;
        public bool IsEmptyBlock => SourceIndex == SOURCE_INDEX_EMPTY_BLOCK;
        public bool IsUnavailable => SourceIndex == SOURCE_INDEX_UNAVAILABLE;
        public bool IsFromSourceFile => !IsAllZeros && !IsEmptyBlock && !IsUnavailable;

        public void WriteTo(BinaryWriter writer)
        {
            writer.Write(this.TargetOffsetUint);
            writer.Write(this.SourceOffsetUint);
            writer.Write(this.TargetSizeAndFlags);
            writer.Write(this.Crc32OrPlaceholderEntryDataUnits);
            writer.Write(this.SplitDecodedSourceFromUshort);
            writer.Write(this.TargetIndexByte);
            writer.Write(this.SourceIndexByte);
        }

        public void ReadFrom(BinaryReader reader)
        {
            this.TargetOffsetUint = reader.ReadUInt32();
            this.SourceOffsetUint = reader.ReadUInt32();
            this.TargetSizeAndFlags = reader.ReadUInt32();
            this.Crc32OrPlaceholderEntryDataUnits = reader.ReadUInt32();
            this.SplitDecodedSourceFromUshort = reader.ReadUInt16();
            this.TargetIndexByte = reader.ReadByte();
            this.SourceIndexByte = reader.ReadByte();
        }

        public int CompareTo(IndexedZiPatchPartLocator other)
        {
            var x = TargetOffset - other.TargetOffset;
            return x < 0 ? -1 : x > 0 ? 1 : 0;
        }

        public enum VerifyDataResult
        {
            Pass,
            FailUnverifiable,
            FailNotEnoughData,
            FailBadData,
        }

        public VerifyDataResult Verify(byte[] buf, int offset, int length)
        {
            if (length != TargetSize)
                return VerifyDataResult.FailNotEnoughData;

            if (IsValidCrc32Value)
            {
                return Crc32.Calculate(buf, offset, length) == Crc32OrPlaceholderEntryDataUnits ? VerifyDataResult.Pass : VerifyDataResult.FailBadData;
            }

            if (IsAllZeros)
                return buf.Skip(offset).Take(length).All(x => x == 0) ? VerifyDataResult.Pass : VerifyDataResult.FailBadData;

            if (IsEmptyBlock)
            {
                return BitConverter.ToInt32(buf, offset + 0) == 1 << 7
                       && BitConverter.ToInt32(buf, offset + 4) == 0
                       && BitConverter.ToInt32(buf, offset + 8) == 0
                       && BitConverter.ToInt32(buf, offset + 12) == this.Crc32OrPlaceholderEntryDataUnits
                       && BitConverter.ToInt32(buf, offset + 16) == 0
                       && BitConverter.ToInt32(buf, offset + 20) == 0
                       && buf.Skip(offset + 24).Take(length - 24).All(x => x == 0)
                    ? VerifyDataResult.Pass
                    : VerifyDataResult.FailBadData;
            }

            return VerifyDataResult.FailUnverifiable;
        }

        public VerifyDataResult Verify(Stream stream, bool seek = true)
        {
            using var buffer = ReusableByteBufferManager.GetBuffer();
            if (seek)
                stream.Seek(TargetOffset, SeekOrigin.Begin);

            if (IsValidCrc32Value)
            {
                Crc32 crc32 = new();

                for (var remaining = TargetSize; remaining > 0; remaining -= buffer.Buffer.Length)
                {
                    var readSize = (int)Math.Min(remaining, buffer.Buffer.Length);
                    if (readSize != stream.Read(buffer.Buffer, 0, readSize))
                        return VerifyDataResult.FailNotEnoughData;

                    crc32.Update(buffer.Buffer, 0, readSize);
                }

                if (crc32.Checksum != Crc32OrPlaceholderEntryDataUnits)
                    return VerifyDataResult.FailBadData;

                return VerifyDataResult.Pass;
            }
            else if (IsAllZeros)
            {
                for (var remaining = TargetSize; remaining > 0; remaining -= buffer.Buffer.Length)
                {
                    var readSize = (int)Math.Min(remaining, buffer.Buffer.Length);
                    if (readSize != stream.Read(buffer.Buffer, 0, readSize))
                        return VerifyDataResult.FailNotEnoughData;
                    if (!buffer.Buffer.Take(readSize).All(x => x == 0))
                        return VerifyDataResult.FailBadData;
                }

                return VerifyDataResult.Pass;
            }
            else if (IsEmptyBlock)
            {
                var readSize = Math.Min(1 << 7, buffer.Buffer.Length);
                if (readSize != stream.Read(buffer.Buffer, 0, readSize))
                    return VerifyDataResult.FailNotEnoughData;

                // File entry header for placeholder
                if (BitConverter.ToInt32(buffer.Buffer, 0) != 1 << 7
                    || BitConverter.ToInt32(buffer.Buffer, 4) != 0
                    || BitConverter.ToInt32(buffer.Buffer, 8) != 0
                    || BitConverter.ToInt32(buffer.Buffer, 12) != Crc32OrPlaceholderEntryDataUnits
                    || BitConverter.ToInt32(buffer.Buffer, 16) != 0
                    || BitConverter.ToInt32(buffer.Buffer, 20) != 0
                    || !buffer.Buffer.Skip(24).Take(readSize - 24).All(x => x == 0))
                    return VerifyDataResult.FailBadData;

                return VerifyDataResult.Pass;
            }

            return VerifyDataResult.FailUnverifiable;
        }

        public int Reconstruct(IList<Stream> sources, byte[] buffer, int bufferOffset = 0, int bufferSize = -1, int relativeOffset = 0, bool verify = true)
        {
            if (IsFromSourceFile)
                return Reconstruct(sources[SourceIndex], buffer, bufferOffset, bufferSize, relativeOffset, verify);

            return Reconstruct(null, 0, 0, buffer, bufferOffset, bufferSize, relativeOffset, verify);
        }

        private int FilterBufferSize(byte[] buffer, int bufferOffset, int bufferSize, int relativeOffset)
        {
            if (bufferSize == -1)
                return (int)Math.Max(0, Math.Min(TargetSize - relativeOffset, buffer.Length - bufferOffset));
            else if (bufferSize > TargetSize - relativeOffset)
                return (int)Math.Max(0, TargetSize - relativeOffset);
            else if (bufferSize < 0)
                throw new ArgumentException("Length cannot be less than zero.");
            else
                return bufferSize;
        }

        public int ReconstructWithoutSourceData(byte[] buffer, int bufferOffset = 0, int bufferSize = -1, int relativeOffset = 0)
        {
            bufferSize = FilterBufferSize(buffer, bufferOffset, bufferSize, relativeOffset);
            if (bufferSize == 0)
                return 0;

            if (IsUnavailable)
                throw new InvalidOperationException("Unavailable part read attempt");
            else if (IsAllZeros)
                Array.Clear(buffer, bufferOffset, bufferSize);
            else if (IsEmptyBlock)
            {
                Array.Clear(buffer, bufferOffset, bufferSize);

                if (relativeOffset < 16)
                {
                    using var buffer2 = ReusableByteBufferManager.GetBuffer();
                    buffer2.Writer.Write(1 << 7);
                    buffer2.Writer.Write(0);
                    buffer2.Writer.Write(0);
                    buffer2.Writer.Write((int)Crc32OrPlaceholderEntryDataUnits);
                    buffer2.Writer.Write(0);
                    buffer2.Writer.Write(0);
                    Array.Copy(buffer2.Buffer, relativeOffset, buffer, bufferOffset, Math.Min(bufferSize, 24 - relativeOffset));
                }
            }
            else
                throw new InvalidOperationException("This part requires source data.");

            return bufferSize;
        }

        public int Reconstruct(byte[] sourceSegment, int sourceSegmentOffset, int sourceSegmentLength, byte[] buffer, int bufferOffset = 0, int bufferSize = -1, int relativeOffset = 0, bool verify = true)
        {
            if (!IsFromSourceFile)
                return ReconstructWithoutSourceData(buffer, bufferOffset, bufferSize, relativeOffset);

            bufferSize = FilterBufferSize(buffer, bufferOffset, bufferSize, relativeOffset);
            if (bufferSize == 0)
                return 0;


            if (IsDeflatedBlockData)
            {
                using var inflatedBuffer = ReusableByteBufferManager.GetBuffer(MaxSourceSize);
                using (var stream = new DeflateStream(new MemoryStream(sourceSegment, sourceSegmentOffset, sourceSegmentLength - sourceSegmentOffset), CompressionMode.Decompress, true))
                    stream.FullRead(inflatedBuffer.Buffer, 0, inflatedBuffer.Buffer.Length);
                if (verify && VerifyDataResult.Pass != Verify(inflatedBuffer.Buffer, (int)SplitDecodedSourceFrom, (int)TargetSize))
                    throw new IOException("Verify failed on reconstruct (inflate)");

                Array.Copy(inflatedBuffer.Buffer, SplitDecodedSourceFrom + relativeOffset, buffer, bufferOffset, bufferSize);
            }
            else
            {
                if (sourceSegmentLength - sourceSegmentOffset < TargetSize)
                    throw new IOException("Insufficient source data");
                if (verify && VerifyDataResult.Pass != Verify(sourceSegment, (int)(sourceSegmentOffset + SplitDecodedSourceFrom), (int)TargetSize))
                    throw new IOException("Verify failed on reconstruct");

                Array.Copy(sourceSegment, sourceSegmentOffset + SplitDecodedSourceFrom + relativeOffset, buffer, bufferOffset, bufferSize);
            }

            return bufferSize;
        }

        public int Reconstruct(Stream source, byte[] buffer, int bufferOffset = 0, int bufferSize = -1, int relativeOffset = 0, bool verify = true)
        {
            if (!IsFromSourceFile)
                return ReconstructWithoutSourceData(buffer, bufferOffset, bufferSize, relativeOffset);

            bufferSize = FilterBufferSize(buffer, bufferOffset, bufferSize, relativeOffset);
            if (bufferSize == 0)
                return 0;

            source.Seek(SourceOffset, SeekOrigin.Begin);
            var readSize = (int)(IsDeflatedBlockData ? 16384 : TargetSize);
            using var readBuffer = ReusableByteBufferManager.GetBuffer(readSize);
            var read = source.Read(readBuffer.Buffer, 0, readSize);
            return Reconstruct(readBuffer.Buffer, 0, read, buffer, bufferOffset, bufferSize, relativeOffset, verify);
        }

        public static void CalculateCrc32(ref IndexedZiPatchPartLocator part, Stream source)
        {
            if (part.IsValidCrc32Value)
                return;

            using var buffer = ReusableByteBufferManager.GetBuffer(part.TargetSize);
            if (part.TargetSize != part.Reconstruct(source, buffer.Buffer, 0, (int)part.TargetSize, 0, false))
                throw new EndOfStreamException("Encountered premature end of file while trying to read the source stream.");

            part.Crc32OrPlaceholderEntryDataUnits = Crc32.Calculate(buffer.Buffer, 0, (int)part.TargetSize);
            part.IsValidCrc32Value = true;
        }

        private static uint CheckedCastToUint(long v, long maxValue = uint.MaxValue)
        {
            if (v > maxValue)
                throw new ArgumentException("Value too big");

            return (uint)v;
        }

        private static ushort CheckedCastToUshort(long v, long maxValue = ushort.MaxValue)
        {
            if (v > maxValue)
                throw new ArgumentException("Value too big");

            return (ushort)v;
        }

        private static byte CheckedCastToByte(long v, long maxValue = byte.MaxValue)
        {
            if (v > maxValue)
                throw new ArgumentException("Value too big");

            return (byte)v;
        }
    }
}
=======
﻿using System;
using System.Collections.Generic;
using System.IO;
using System.IO.Compression;
using System.Linq;
using System.Runtime.InteropServices;
using XIVLauncher.Common.Patching.Util;

#nullable enable

namespace XIVLauncher.Common.Patching.IndexedZiPatch;

[StructLayout(LayoutKind.Sequential)]
[Serializable]
public struct IndexedZiPatchPartLocator : IComparable<IndexedZiPatchPartLocator>
{
    public const byte SourceIndexZeros = byte.MaxValue - 0;
    public const byte SourceIndexEmptyBlock = byte.MaxValue - 1;
    public const byte SourceIndexUnavailable = byte.MaxValue - 2;

    private const uint TargetSizeAndFlagMaskIsDeflatedBlockData = 0x80000000;
    private const uint TargetSizeAndFlagMaskIsValidCrc32Value = 0x40000000;
    private const uint TargetSizeAndFlagMaskTargetSize = 0x3FFFFFFF;

    public long TargetOffset;                     // up to 35 bits, using only 32 bits (28 bits for locator + lsh 7; odd values exist), but currently .dat# files are delimited at 1.9GB
    private uint SourceOffsetUint;                // up to 31 bits (patch files were delimited at 1.5GB-ish; odd values exist)
    private uint TargetSizeAndFlags;              // 2 flag bits + up to 31 size bits, using only 30 bits (same with above)
    public uint Crc32OrPlaceholderEntryDataUnits; // fixed 32 bits
    private ushort SplitDecodedSourceFromUshort;  // up to 14 bits (max value 15999)
    private byte TargetIndexByte;                 // using only 8 bits for now
    private byte SourceIndexByte;                 // using only 8 bits for now

    public long SourceOffset
    {
        get => SourceOffsetUint;
        set => SourceOffsetUint = CheckedCastToUint(value);
    }

    public long TargetSize
    {
        get => TargetSizeAndFlags & TargetSizeAndFlagMaskTargetSize;
        set => TargetSizeAndFlags = CheckedCastToUint((TargetSizeAndFlags & ~TargetSizeAndFlagMaskTargetSize) | value, TargetSizeAndFlagMaskTargetSize);
    }

    public long SplitDecodedSourceFrom
    {
        get => SplitDecodedSourceFromUshort;
        set => SplitDecodedSourceFromUshort = CheckedCastToUshort(value);
    }

    public int TargetIndex
    {
        get => TargetIndexByte;
        set => TargetIndexByte = CheckedCastToByte(value);
    }

    public int SourceIndex
    {
        get => SourceIndexByte;
        set => SourceIndexByte = CheckedCastToByte(value);
    }

    public long MaxSourceSize => IsDeflatedBlockData ? 16384 : TargetSize;
    public long MaxSourceEnd => SourceOffset + MaxSourceSize;
    public long TargetEnd => TargetOffset + TargetSize;

    public bool IsDeflatedBlockData
    {
        get => 0 != (TargetSizeAndFlags & TargetSizeAndFlagMaskIsDeflatedBlockData);
        set => TargetSizeAndFlags = (TargetSizeAndFlags & ~TargetSizeAndFlagMaskIsDeflatedBlockData) | (value ? TargetSizeAndFlagMaskIsDeflatedBlockData : 0u);
    }

    public bool IsValidCrc32Value
    {
        get => 0 != (TargetSizeAndFlags & TargetSizeAndFlagMaskIsValidCrc32Value);
        set => TargetSizeAndFlags = (TargetSizeAndFlags & ~TargetSizeAndFlagMaskIsValidCrc32Value) | (value ? TargetSizeAndFlagMaskIsValidCrc32Value : 0u);
    }

    public bool IsAllZeros => SourceIndex == SourceIndexZeros;
    public bool IsEmptyBlock => SourceIndex == SourceIndexEmptyBlock;
    public bool IsUnavailable => SourceIndex == SourceIndexUnavailable;
    public bool IsFromSourceFile => !IsAllZeros && !IsEmptyBlock && !IsUnavailable;

    public void WriteTo(BinaryWriter writer)
    {
        writer.Write(this.TargetOffset);
        writer.Write(this.SourceOffsetUint);
        writer.Write(this.TargetSizeAndFlags);
        writer.Write(this.Crc32OrPlaceholderEntryDataUnits);
        writer.Write(this.SplitDecodedSourceFromUshort);
        writer.Write(this.TargetIndexByte);
        writer.Write(this.SourceIndexByte);
    }

    public void ReadFrom(BinaryReader reader)
    {
        this.TargetOffset = reader.ReadInt64();
        this.SourceOffsetUint = reader.ReadUInt32();
        this.TargetSizeAndFlags = reader.ReadUInt32();
        this.Crc32OrPlaceholderEntryDataUnits = reader.ReadUInt32();
        this.SplitDecodedSourceFromUshort = reader.ReadUInt16();
        this.TargetIndexByte = reader.ReadByte();
        this.SourceIndexByte = reader.ReadByte();
    }

    public int CompareTo(IndexedZiPatchPartLocator other)
    {
        var x = TargetOffset - other.TargetOffset;
        return x < 0 ? -1 : x > 0 ? 1 : 0;
    }

    public enum VerifyDataResult
    {
        Pass,
        FailUnverifiable,
        FailNotEnoughData,
        FailBadData,
    }

    public VerifyDataResult Verify(byte[] buf, int offset, int length)
    {
        if (length != TargetSize)
            return VerifyDataResult.FailNotEnoughData;

        if (IsValidCrc32Value)
            return Crc32.Calculate(buf, offset, length) == Crc32OrPlaceholderEntryDataUnits ? VerifyDataResult.Pass : VerifyDataResult.FailBadData;

        if (IsAllZeros)
            return buf.Skip(offset).Take(length).All(x => x == 0) ? VerifyDataResult.Pass : VerifyDataResult.FailBadData;

        if (IsEmptyBlock)
        {
            return BitConverter.ToInt32(buf, offset + 0) == 1 << 7
                   && BitConverter.ToInt32(buf, offset + 4) == 0
                   && BitConverter.ToInt32(buf, offset + 8) == 0
                   && BitConverter.ToInt32(buf, offset + 12) == this.Crc32OrPlaceholderEntryDataUnits
                   && BitConverter.ToInt32(buf, offset + 16) == 0
                   && BitConverter.ToInt32(buf, offset + 20) == 0
                   && buf.Skip(offset + 24).Take(length - 24).All(x => x == 0)
                       ? VerifyDataResult.Pass
                       : VerifyDataResult.FailBadData;
        }

        return VerifyDataResult.FailUnverifiable;
    }

    public VerifyDataResult Verify(Stream stream, bool seek = true)
    {
        using var buffer = ReusableByteBufferManager.GetBuffer();
        if (seek)
            stream.Seek(TargetOffset, SeekOrigin.Begin);

        if (IsValidCrc32Value)
        {
            Crc32 crc32 = new();

            for (var remaining = TargetSize; remaining > 0; remaining -= buffer.Buffer.Length)
            {
                var readSize = (int)Math.Min(remaining, buffer.Buffer.Length);
                if (readSize != stream.Read(buffer.Buffer, 0, readSize))
                    return VerifyDataResult.FailNotEnoughData;

                crc32.Update(buffer.Buffer, 0, readSize);
            }

            if (crc32.Checksum != Crc32OrPlaceholderEntryDataUnits)
                return VerifyDataResult.FailBadData;

            return VerifyDataResult.Pass;
        }

        if (this.IsAllZeros)
        {
            for (var remaining = this.TargetSize; remaining > 0; remaining -= buffer.Buffer.Length)
            {
                var readSize = (int)Math.Min(remaining, buffer.Buffer.Length);
                if (readSize != stream.Read(buffer.Buffer, 0, readSize))
                    return VerifyDataResult.FailNotEnoughData;
                if (!IsAllZero(buffer.Buffer.AsSpan(0, readSize)))
                    return VerifyDataResult.FailBadData;
            }

            return VerifyDataResult.Pass;
        }

        if (this.IsEmptyBlock)
        {
            var readSize = Math.Min(1 << 7, buffer.Buffer.Length);
            if (readSize != stream.Read(buffer.Buffer, 0, readSize))
                return VerifyDataResult.FailNotEnoughData;

            // File entry header for placeholder
            if (BitConverter.ToInt32(buffer.Buffer, 0) != 1 << 7
                || BitConverter.ToInt32(buffer.Buffer, 4) != 0
                || BitConverter.ToInt32(buffer.Buffer, 8) != 0
                || BitConverter.ToInt32(buffer.Buffer, 12) != this.Crc32OrPlaceholderEntryDataUnits
                || BitConverter.ToInt32(buffer.Buffer, 16) != 0
                || BitConverter.ToInt32(buffer.Buffer, 20) != 0
                || !IsAllZero(buffer.Buffer.AsSpan(24, readSize - 24)))
                return VerifyDataResult.FailBadData;

            return VerifyDataResult.Pass;
        }

        return VerifyDataResult.FailUnverifiable;

        static bool IsAllZero(Span<byte> buf)
        {
            foreach (var c in buf)
            {
                if (c != 0)
                    return false;
            }

            return true;
        }
    }

    public int Reconstruct(IList<Stream> sources, byte[] buffer, int bufferOffset = 0, int bufferSize = -1, int relativeOffset = 0, bool verify = true)
    {
        if (IsFromSourceFile)
            return Reconstruct(sources[SourceIndex], buffer, bufferOffset, bufferSize, relativeOffset, verify);

        return Reconstruct(null, 0, 0, buffer, bufferOffset, bufferSize, relativeOffset, verify);
    }

    private int FilterBufferSize(byte[] buffer, int bufferOffset, int bufferSize, int relativeOffset)
    {
        if (bufferSize == -1)
            return (int)Math.Max(0, Math.Min(TargetSize - relativeOffset, buffer.Length - bufferOffset));

        if (bufferSize > this.TargetSize - relativeOffset)
            return (int)Math.Max(0, this.TargetSize - relativeOffset);

        if (bufferSize < 0)
            throw new ArgumentException("Length cannot be less than zero.");

        return bufferSize;
    }

    public int ReconstructWithoutSourceData(byte[] buffer, int bufferOffset = 0, int bufferSize = -1, int relativeOffset = 0)
    {
        bufferSize = FilterBufferSize(buffer, bufferOffset, bufferSize, relativeOffset);
        if (bufferSize == 0)
            return 0;

        if (IsUnavailable)
            throw new InvalidOperationException("Unavailable part read attempt");

        if (this.IsAllZeros)
            Array.Clear(buffer, bufferOffset, bufferSize);
        else if (this.IsEmptyBlock)
        {
            Array.Clear(buffer, bufferOffset, bufferSize);

            if (relativeOffset < 16)
            {
                using var buffer2 = ReusableByteBufferManager.GetBuffer();
                buffer2.Writer.Write(1 << 7);
                buffer2.Writer.Write(0);
                buffer2.Writer.Write(0);
                buffer2.Writer.Write((int)this.Crc32OrPlaceholderEntryDataUnits);
                buffer2.Writer.Write(0);
                buffer2.Writer.Write(0);
                Array.Copy(buffer2.Buffer, relativeOffset, buffer, bufferOffset, Math.Min(bufferSize, 24 - relativeOffset));
            }
        }
        else
            throw new InvalidOperationException("This part requires source data.");

        return bufferSize;
    }

    public int Reconstruct(
        byte[]? sourceSegment,
        int sourceSegmentOffset,
        int sourceSegmentLength,
        byte[] buffer,
        int bufferOffset = 0,
        int bufferSize = -1,
        int relativeOffset = 0,
        bool verify = true)
    {
        if (!IsFromSourceFile)
            return ReconstructWithoutSourceData(buffer, bufferOffset, bufferSize, relativeOffset);

        if (sourceSegment is null)
            throw new ArgumentNullException(nameof(sourceSegment), "If a part is from a source file, then source segment must be provided.");

        bufferSize = FilterBufferSize(buffer, bufferOffset, bufferSize, relativeOffset);
        if (bufferSize == 0)
            return 0;

        if (IsDeflatedBlockData)
        {
            using var inflatedBuffer = ReusableByteBufferManager.GetBuffer(MaxSourceSize);
            using (var stream = new DeflateStream(new MemoryStream(sourceSegment, sourceSegmentOffset, sourceSegmentLength - sourceSegmentOffset), CompressionMode.Decompress, true))
                stream.FullRead(inflatedBuffer.Buffer, 0, inflatedBuffer.Buffer.Length);
            if (verify && VerifyDataResult.Pass != Verify(inflatedBuffer.Buffer, (int)SplitDecodedSourceFrom, (int)TargetSize))
                throw new IOException("Verify failed on reconstruct (inflate)");

            Array.Copy(inflatedBuffer.Buffer, SplitDecodedSourceFrom + relativeOffset, buffer, bufferOffset, bufferSize);
        }
        else
        {
            if (sourceSegmentLength - sourceSegmentOffset < TargetSize)
                throw new IOException("Insufficient source data");
            if (verify && VerifyDataResult.Pass != Verify(sourceSegment, (int)(sourceSegmentOffset + SplitDecodedSourceFrom), (int)TargetSize))
                throw new IOException("Verify failed on reconstruct");

            Array.Copy(sourceSegment, sourceSegmentOffset + SplitDecodedSourceFrom + relativeOffset, buffer, bufferOffset, bufferSize);
        }

        return bufferSize;
    }

    public int Reconstruct(Stream source, byte[] buffer, int bufferOffset = 0, int bufferSize = -1, int relativeOffset = 0, bool verify = true)
    {
        if (!IsFromSourceFile)
            return ReconstructWithoutSourceData(buffer, bufferOffset, bufferSize, relativeOffset);

        bufferSize = FilterBufferSize(buffer, bufferOffset, bufferSize, relativeOffset);
        if (bufferSize == 0)
            return 0;

        source.Seek(SourceOffset, SeekOrigin.Begin);
        var readSize = (int)(IsDeflatedBlockData ? 16384 : TargetSize);
        using var readBuffer = ReusableByteBufferManager.GetBuffer(readSize);
        var read = source.Read(readBuffer.Buffer, 0, readSize);
        return Reconstruct(readBuffer.Buffer, 0, read, buffer, bufferOffset, bufferSize, relativeOffset, verify);
    }

    public static void CalculateCrc32(ref IndexedZiPatchPartLocator part, Stream source)
    {
        if (part.IsValidCrc32Value)
            return;

        using var buffer = ReusableByteBufferManager.GetBuffer(part.TargetSize);
        if (part.TargetSize != part.Reconstruct(source, buffer.Buffer, 0, (int)part.TargetSize, 0, false))
            throw new EndOfStreamException("Encountered premature end of file while trying to read the source stream.");

        part.Crc32OrPlaceholderEntryDataUnits = Crc32.Calculate(buffer.Buffer, 0, (int)part.TargetSize);
        part.IsValidCrc32Value = true;
    }

    private static uint CheckedCastToUint(long v, long maxValue = uint.MaxValue)
    {
        if (v > maxValue)
            throw new ArgumentException("Value too big");

        return (uint)v;
    }

    private static ushort CheckedCastToUshort(long v, long maxValue = ushort.MaxValue)
    {
        if (v > maxValue)
            throw new ArgumentException("Value too big");

        return (ushort)v;
    }

    private static byte CheckedCastToByte(long v, long maxValue = byte.MaxValue)
    {
        if (v > maxValue)
            throw new ArgumentException("Value too big");

        return (byte)v;
    }
}
>>>>>>> cdde1fbe
<|MERGE_RESOLUTION|>--- conflicted
+++ resolved
@@ -1,356 +1,3 @@
-<<<<<<< HEAD
-﻿using System;
-using System.Collections.Generic;
-using System.IO;
-using System.IO.Compression;
-using System.Linq;
-using System.Runtime.InteropServices;
-using XIVLauncher.Common.Patching.Util;
-
-namespace XIVLauncher.Common.Patching.IndexedZiPatch
-{
-    [StructLayout(LayoutKind.Sequential)]
-    [Serializable]
-    public struct IndexedZiPatchPartLocator : IComparable<IndexedZiPatchPartLocator>
-    {
-        public const byte SOURCE_INDEX_ZEROS = byte.MaxValue - 0;
-        public const byte SOURCE_INDEX_EMPTY_BLOCK = byte.MaxValue - 1;
-        public const byte SOURCE_INDEX_UNAVAILABLE = byte.MaxValue - 2;
-        public const byte SOURCE_INDEX_MAX_VALID = byte.MaxValue - 3;
-
-        private const uint TARGET_SIZE_AND_FLAG_MASK_IS_DEFLATED_BLOCK_DATA = 0x80000000;
-        private const uint TARGET_SIZE_AND_FLAG_MASK_IS_VALID_CRC32_VALUE = 0x40000000;
-        private const uint TARGET_SIZE_AND_FLAG_MASK_TARGET_SIZE = 0x3FFFFFFF;
-
-        private uint TargetOffsetUint; // up to 35 bits, using only 32 bits (28 bits for locator + lsh 7; odd values exist), but currently .dat# files are delimited at 1.9GB
-        private uint SourceOffsetUint; // up to 31 bits (patch files were delimited at 1.5GB-ish; odd values exist)
-        private uint TargetSizeAndFlags; // 2 flag bits + up to 31 size bits, using only 30 bits (same with above)
-        public uint Crc32OrPlaceholderEntryDataUnits; // fixed 32 bits
-        private ushort SplitDecodedSourceFromUshort; // up to 14 bits (max value 15999)
-        private byte TargetIndexByte; // using only 8 bits for now
-        private byte SourceIndexByte; // using only 8 bits for now
-
-        public long TargetOffset
-        {
-            get => TargetOffsetUint;
-            set => TargetOffsetUint = CheckedCastToUint(value);
-        }
-
-        public long SourceOffset
-        {
-            get => SourceOffsetUint;
-            set => SourceOffsetUint = CheckedCastToUint(value);
-        }
-
-        public long TargetSize
-        {
-            get => TargetSizeAndFlags & TARGET_SIZE_AND_FLAG_MASK_TARGET_SIZE;
-            set => TargetSizeAndFlags = CheckedCastToUint((TargetSizeAndFlags & ~TARGET_SIZE_AND_FLAG_MASK_TARGET_SIZE) | value, TARGET_SIZE_AND_FLAG_MASK_TARGET_SIZE);
-        }
-
-        public long SplitDecodedSourceFrom
-        {
-            get => SplitDecodedSourceFromUshort;
-            set => SplitDecodedSourceFromUshort = CheckedCastToUshort(value);
-        }
-
-        public int TargetIndex
-        {
-            get => TargetIndexByte;
-            set => TargetIndexByte = CheckedCastToByte(value);
-        }
-
-        public int SourceIndex
-        {
-            get => SourceIndexByte;
-            set => SourceIndexByte = CheckedCastToByte(value);
-        }
-
-        public long MaxSourceSize => IsDeflatedBlockData ? 16384 : TargetSize;
-        public long MaxSourceEnd => SourceOffset + MaxSourceSize;
-        public long TargetEnd => TargetOffset + TargetSize;
-
-        public bool IsDeflatedBlockData
-        {
-            get => 0 != (TargetSizeAndFlags & TARGET_SIZE_AND_FLAG_MASK_IS_DEFLATED_BLOCK_DATA);
-            set => TargetSizeAndFlags = (TargetSizeAndFlags & ~TARGET_SIZE_AND_FLAG_MASK_IS_DEFLATED_BLOCK_DATA) | (value ? TARGET_SIZE_AND_FLAG_MASK_IS_DEFLATED_BLOCK_DATA : 0u);
-        }
-
-        public bool IsValidCrc32Value
-        {
-            get => 0 != (TargetSizeAndFlags & TARGET_SIZE_AND_FLAG_MASK_IS_VALID_CRC32_VALUE);
-            set => TargetSizeAndFlags = (TargetSizeAndFlags & ~TARGET_SIZE_AND_FLAG_MASK_IS_VALID_CRC32_VALUE) | (value ? TARGET_SIZE_AND_FLAG_MASK_IS_VALID_CRC32_VALUE : 0u);
-        }
-
-        public bool IsAllZeros => SourceIndex == SOURCE_INDEX_ZEROS;
-        public bool IsEmptyBlock => SourceIndex == SOURCE_INDEX_EMPTY_BLOCK;
-        public bool IsUnavailable => SourceIndex == SOURCE_INDEX_UNAVAILABLE;
-        public bool IsFromSourceFile => !IsAllZeros && !IsEmptyBlock && !IsUnavailable;
-
-        public void WriteTo(BinaryWriter writer)
-        {
-            writer.Write(this.TargetOffsetUint);
-            writer.Write(this.SourceOffsetUint);
-            writer.Write(this.TargetSizeAndFlags);
-            writer.Write(this.Crc32OrPlaceholderEntryDataUnits);
-            writer.Write(this.SplitDecodedSourceFromUshort);
-            writer.Write(this.TargetIndexByte);
-            writer.Write(this.SourceIndexByte);
-        }
-
-        public void ReadFrom(BinaryReader reader)
-        {
-            this.TargetOffsetUint = reader.ReadUInt32();
-            this.SourceOffsetUint = reader.ReadUInt32();
-            this.TargetSizeAndFlags = reader.ReadUInt32();
-            this.Crc32OrPlaceholderEntryDataUnits = reader.ReadUInt32();
-            this.SplitDecodedSourceFromUshort = reader.ReadUInt16();
-            this.TargetIndexByte = reader.ReadByte();
-            this.SourceIndexByte = reader.ReadByte();
-        }
-
-        public int CompareTo(IndexedZiPatchPartLocator other)
-        {
-            var x = TargetOffset - other.TargetOffset;
-            return x < 0 ? -1 : x > 0 ? 1 : 0;
-        }
-
-        public enum VerifyDataResult
-        {
-            Pass,
-            FailUnverifiable,
-            FailNotEnoughData,
-            FailBadData,
-        }
-
-        public VerifyDataResult Verify(byte[] buf, int offset, int length)
-        {
-            if (length != TargetSize)
-                return VerifyDataResult.FailNotEnoughData;
-
-            if (IsValidCrc32Value)
-            {
-                return Crc32.Calculate(buf, offset, length) == Crc32OrPlaceholderEntryDataUnits ? VerifyDataResult.Pass : VerifyDataResult.FailBadData;
-            }
-
-            if (IsAllZeros)
-                return buf.Skip(offset).Take(length).All(x => x == 0) ? VerifyDataResult.Pass : VerifyDataResult.FailBadData;
-
-            if (IsEmptyBlock)
-            {
-                return BitConverter.ToInt32(buf, offset + 0) == 1 << 7
-                       && BitConverter.ToInt32(buf, offset + 4) == 0
-                       && BitConverter.ToInt32(buf, offset + 8) == 0
-                       && BitConverter.ToInt32(buf, offset + 12) == this.Crc32OrPlaceholderEntryDataUnits
-                       && BitConverter.ToInt32(buf, offset + 16) == 0
-                       && BitConverter.ToInt32(buf, offset + 20) == 0
-                       && buf.Skip(offset + 24).Take(length - 24).All(x => x == 0)
-                    ? VerifyDataResult.Pass
-                    : VerifyDataResult.FailBadData;
-            }
-
-            return VerifyDataResult.FailUnverifiable;
-        }
-
-        public VerifyDataResult Verify(Stream stream, bool seek = true)
-        {
-            using var buffer = ReusableByteBufferManager.GetBuffer();
-            if (seek)
-                stream.Seek(TargetOffset, SeekOrigin.Begin);
-
-            if (IsValidCrc32Value)
-            {
-                Crc32 crc32 = new();
-
-                for (var remaining = TargetSize; remaining > 0; remaining -= buffer.Buffer.Length)
-                {
-                    var readSize = (int)Math.Min(remaining, buffer.Buffer.Length);
-                    if (readSize != stream.Read(buffer.Buffer, 0, readSize))
-                        return VerifyDataResult.FailNotEnoughData;
-
-                    crc32.Update(buffer.Buffer, 0, readSize);
-                }
-
-                if (crc32.Checksum != Crc32OrPlaceholderEntryDataUnits)
-                    return VerifyDataResult.FailBadData;
-
-                return VerifyDataResult.Pass;
-            }
-            else if (IsAllZeros)
-            {
-                for (var remaining = TargetSize; remaining > 0; remaining -= buffer.Buffer.Length)
-                {
-                    var readSize = (int)Math.Min(remaining, buffer.Buffer.Length);
-                    if (readSize != stream.Read(buffer.Buffer, 0, readSize))
-                        return VerifyDataResult.FailNotEnoughData;
-                    if (!buffer.Buffer.Take(readSize).All(x => x == 0))
-                        return VerifyDataResult.FailBadData;
-                }
-
-                return VerifyDataResult.Pass;
-            }
-            else if (IsEmptyBlock)
-            {
-                var readSize = Math.Min(1 << 7, buffer.Buffer.Length);
-                if (readSize != stream.Read(buffer.Buffer, 0, readSize))
-                    return VerifyDataResult.FailNotEnoughData;
-
-                // File entry header for placeholder
-                if (BitConverter.ToInt32(buffer.Buffer, 0) != 1 << 7
-                    || BitConverter.ToInt32(buffer.Buffer, 4) != 0
-                    || BitConverter.ToInt32(buffer.Buffer, 8) != 0
-                    || BitConverter.ToInt32(buffer.Buffer, 12) != Crc32OrPlaceholderEntryDataUnits
-                    || BitConverter.ToInt32(buffer.Buffer, 16) != 0
-                    || BitConverter.ToInt32(buffer.Buffer, 20) != 0
-                    || !buffer.Buffer.Skip(24).Take(readSize - 24).All(x => x == 0))
-                    return VerifyDataResult.FailBadData;
-
-                return VerifyDataResult.Pass;
-            }
-
-            return VerifyDataResult.FailUnverifiable;
-        }
-
-        public int Reconstruct(IList<Stream> sources, byte[] buffer, int bufferOffset = 0, int bufferSize = -1, int relativeOffset = 0, bool verify = true)
-        {
-            if (IsFromSourceFile)
-                return Reconstruct(sources[SourceIndex], buffer, bufferOffset, bufferSize, relativeOffset, verify);
-
-            return Reconstruct(null, 0, 0, buffer, bufferOffset, bufferSize, relativeOffset, verify);
-        }
-
-        private int FilterBufferSize(byte[] buffer, int bufferOffset, int bufferSize, int relativeOffset)
-        {
-            if (bufferSize == -1)
-                return (int)Math.Max(0, Math.Min(TargetSize - relativeOffset, buffer.Length - bufferOffset));
-            else if (bufferSize > TargetSize - relativeOffset)
-                return (int)Math.Max(0, TargetSize - relativeOffset);
-            else if (bufferSize < 0)
-                throw new ArgumentException("Length cannot be less than zero.");
-            else
-                return bufferSize;
-        }
-
-        public int ReconstructWithoutSourceData(byte[] buffer, int bufferOffset = 0, int bufferSize = -1, int relativeOffset = 0)
-        {
-            bufferSize = FilterBufferSize(buffer, bufferOffset, bufferSize, relativeOffset);
-            if (bufferSize == 0)
-                return 0;
-
-            if (IsUnavailable)
-                throw new InvalidOperationException("Unavailable part read attempt");
-            else if (IsAllZeros)
-                Array.Clear(buffer, bufferOffset, bufferSize);
-            else if (IsEmptyBlock)
-            {
-                Array.Clear(buffer, bufferOffset, bufferSize);
-
-                if (relativeOffset < 16)
-                {
-                    using var buffer2 = ReusableByteBufferManager.GetBuffer();
-                    buffer2.Writer.Write(1 << 7);
-                    buffer2.Writer.Write(0);
-                    buffer2.Writer.Write(0);
-                    buffer2.Writer.Write((int)Crc32OrPlaceholderEntryDataUnits);
-                    buffer2.Writer.Write(0);
-                    buffer2.Writer.Write(0);
-                    Array.Copy(buffer2.Buffer, relativeOffset, buffer, bufferOffset, Math.Min(bufferSize, 24 - relativeOffset));
-                }
-            }
-            else
-                throw new InvalidOperationException("This part requires source data.");
-
-            return bufferSize;
-        }
-
-        public int Reconstruct(byte[] sourceSegment, int sourceSegmentOffset, int sourceSegmentLength, byte[] buffer, int bufferOffset = 0, int bufferSize = -1, int relativeOffset = 0, bool verify = true)
-        {
-            if (!IsFromSourceFile)
-                return ReconstructWithoutSourceData(buffer, bufferOffset, bufferSize, relativeOffset);
-
-            bufferSize = FilterBufferSize(buffer, bufferOffset, bufferSize, relativeOffset);
-            if (bufferSize == 0)
-                return 0;
-
-
-            if (IsDeflatedBlockData)
-            {
-                using var inflatedBuffer = ReusableByteBufferManager.GetBuffer(MaxSourceSize);
-                using (var stream = new DeflateStream(new MemoryStream(sourceSegment, sourceSegmentOffset, sourceSegmentLength - sourceSegmentOffset), CompressionMode.Decompress, true))
-                    stream.FullRead(inflatedBuffer.Buffer, 0, inflatedBuffer.Buffer.Length);
-                if (verify && VerifyDataResult.Pass != Verify(inflatedBuffer.Buffer, (int)SplitDecodedSourceFrom, (int)TargetSize))
-                    throw new IOException("Verify failed on reconstruct (inflate)");
-
-                Array.Copy(inflatedBuffer.Buffer, SplitDecodedSourceFrom + relativeOffset, buffer, bufferOffset, bufferSize);
-            }
-            else
-            {
-                if (sourceSegmentLength - sourceSegmentOffset < TargetSize)
-                    throw new IOException("Insufficient source data");
-                if (verify && VerifyDataResult.Pass != Verify(sourceSegment, (int)(sourceSegmentOffset + SplitDecodedSourceFrom), (int)TargetSize))
-                    throw new IOException("Verify failed on reconstruct");
-
-                Array.Copy(sourceSegment, sourceSegmentOffset + SplitDecodedSourceFrom + relativeOffset, buffer, bufferOffset, bufferSize);
-            }
-
-            return bufferSize;
-        }
-
-        public int Reconstruct(Stream source, byte[] buffer, int bufferOffset = 0, int bufferSize = -1, int relativeOffset = 0, bool verify = true)
-        {
-            if (!IsFromSourceFile)
-                return ReconstructWithoutSourceData(buffer, bufferOffset, bufferSize, relativeOffset);
-
-            bufferSize = FilterBufferSize(buffer, bufferOffset, bufferSize, relativeOffset);
-            if (bufferSize == 0)
-                return 0;
-
-            source.Seek(SourceOffset, SeekOrigin.Begin);
-            var readSize = (int)(IsDeflatedBlockData ? 16384 : TargetSize);
-            using var readBuffer = ReusableByteBufferManager.GetBuffer(readSize);
-            var read = source.Read(readBuffer.Buffer, 0, readSize);
-            return Reconstruct(readBuffer.Buffer, 0, read, buffer, bufferOffset, bufferSize, relativeOffset, verify);
-        }
-
-        public static void CalculateCrc32(ref IndexedZiPatchPartLocator part, Stream source)
-        {
-            if (part.IsValidCrc32Value)
-                return;
-
-            using var buffer = ReusableByteBufferManager.GetBuffer(part.TargetSize);
-            if (part.TargetSize != part.Reconstruct(source, buffer.Buffer, 0, (int)part.TargetSize, 0, false))
-                throw new EndOfStreamException("Encountered premature end of file while trying to read the source stream.");
-
-            part.Crc32OrPlaceholderEntryDataUnits = Crc32.Calculate(buffer.Buffer, 0, (int)part.TargetSize);
-            part.IsValidCrc32Value = true;
-        }
-
-        private static uint CheckedCastToUint(long v, long maxValue = uint.MaxValue)
-        {
-            if (v > maxValue)
-                throw new ArgumentException("Value too big");
-
-            return (uint)v;
-        }
-
-        private static ushort CheckedCastToUshort(long v, long maxValue = ushort.MaxValue)
-        {
-            if (v > maxValue)
-                throw new ArgumentException("Value too big");
-
-            return (ushort)v;
-        }
-
-        private static byte CheckedCastToByte(long v, long maxValue = byte.MaxValue)
-        {
-            if (v > maxValue)
-                throw new ArgumentException("Value too big");
-
-            return (byte)v;
-        }
-    }
-}
-=======
 ﻿using System;
 using System.Collections.Generic;
 using System.IO;
@@ -719,5 +366,4 @@
 
         return (byte)v;
     }
-}
->>>>>>> cdde1fbe
+}