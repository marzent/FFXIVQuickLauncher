﻿<Project Sdk="Microsoft.NET.Sdk">
    <PropertyGroup>
        <Product>XIVLauncher.Common</Product>
        <AssemblyTitle>XIVLauncher.Common</AssemblyTitle>
        <Description>Common components for XIVLauncher.</Description>
        <VersionPrefix>1.0.0</VersionPrefix>
        <Nullable>disable</Nullable>

        <ProduceReferenceAssembly>true</ProduceReferenceAssembly>

        <IsWindows Condition="'$([System.Runtime.InteropServices.RuntimeInformation]::IsOSPlatform($([System.Runtime.InteropServices.OSPlatform]::Windows)))' == 'true'">true</IsWindows>
        <IsOSX Condition="'$([System.Runtime.InteropServices.RuntimeInformation]::IsOSPlatform($([System.Runtime.InteropServices.OSPlatform]::OSX)))' == 'true'">true</IsOSX>
        <IsLinux Condition="'$([System.Runtime.InteropServices.RuntimeInformation]::IsOSPlatform($([System.Runtime.InteropServices.OSPlatform]::Linux)))' == 'true'">true</IsLinux>
    </PropertyGroup>

    <PropertyGroup>
        <DefineConstants Condition=" '$(ExtraDefineConstants)' != '' ">$(DefineConstants);$(ExtraDefineConstants)</DefineConstants>
    </PropertyGroup>

    <PropertyGroup Condition="'$(IsWindows)'=='true'">
        <DefineConstants>$(DefineConstants);WIN32</DefineConstants>
    </PropertyGroup>
    <PropertyGroup Condition="'$(IsOSX)'=='true'">
        <DefineConstants>$(DefineConstants);OSX</DefineConstants>
    </PropertyGroup>
    <PropertyGroup Condition="'$(IsLinux)'=='true'">
        <DefineConstants>$(DefineConstants);LINUX</DefineConstants>
    </PropertyGroup>

    <PropertyGroup Label="Configuration" Condition="'$(Configuration)'=='Release'">
        <AppOutputBase>$(MSBuildProjectDirectory)\</AppOutputBase>
        <PathMap>$(AppOutputBase)=C:\goatsoft\xl\XIVLauncher.Common\</PathMap>
    </PropertyGroup>

    <PropertyGroup>
        <OutputType>Library</OutputType>
<<<<<<< HEAD
        <TargetFrameworks>net6.0;net7.0</TargetFrameworks>
=======
        <TargetFrameworks>net8.0;netstandard2.0</TargetFrameworks>
>>>>>>> cdde1fbe
        <LangVersion>latest</LangVersion>
        <Deterministic>true</Deterministic>
        <AllowUnsafeBlocks>true</AllowUnsafeBlocks>
    </PropertyGroup>

    <ItemGroup>
        <PackageReference Include="CommandLineParser" Version="2.9.1" />
        <PackageReference Include="Downloader" Version="2.2.8" />
        <PackageReference Include="Serilog" Version="2.12.0" />
        <PackageReference Include="Serilog.Enrichers.Sensitive" Version="1.7.2" />
        <PackageReference Include="Serilog.Sinks.Async" Version="1.5.0" />
        <PackageReference Include="Serilog.Sinks.Console" Version="3.1.1" />
        <PackageReference Include="Serilog.Sinks.Debug" Version="1.0.1" />
        <PackageReference Include="Serilog.Sinks.File" Version="5.0.0" />
        <PackageReference Include="SharedMemory" Version="2.3.2" />
        <PackageReference Include="System.Memory" Version="4.5.4" />
        <PackageReference Include="System.Security.Principal.Windows" Version="5.0.0" />
        <PackageReference Include="System.Text.Json" Version="7.0.0-rc.2.22472.3" />
    </ItemGroup>
    <ItemGroup>
      <None Remove="DotNetZip" />
    </ItemGroup>
</Project><|MERGE_RESOLUTION|>--- conflicted
+++ resolved
@@ -34,11 +34,7 @@
 
     <PropertyGroup>
         <OutputType>Library</OutputType>
-<<<<<<< HEAD
-        <TargetFrameworks>net6.0;net7.0</TargetFrameworks>
-=======
         <TargetFrameworks>net8.0;netstandard2.0</TargetFrameworks>
->>>>>>> cdde1fbe
         <LangVersion>latest</LangVersion>
         <Deterministic>true</Deterministic>
         <AllowUnsafeBlocks>true</AllowUnsafeBlocks>
@@ -54,11 +50,8 @@
         <PackageReference Include="Serilog.Sinks.Debug" Version="1.0.1" />
         <PackageReference Include="Serilog.Sinks.File" Version="5.0.0" />
         <PackageReference Include="SharedMemory" Version="2.3.2" />
-        <PackageReference Include="System.Memory" Version="4.5.4" />
+        <PackageReference Include="System.Memory" Version="4.5.5" />
         <PackageReference Include="System.Security.Principal.Windows" Version="5.0.0" />
-        <PackageReference Include="System.Text.Json" Version="7.0.0-rc.2.22472.3" />
-    </ItemGroup>
-    <ItemGroup>
-      <None Remove="DotNetZip" />
+        <PackageReference Include="System.Text.Json" Version="8.0.3" />
     </ItemGroup>
 </Project>