--- conflicted
+++ resolved
@@ -43,10 +43,6 @@
     <ItemGroup>
         <PackageReference Include="CommandLineParser" Version="2.9.1" />
         <PackageReference Include="Downloader" Version="2.2.8" />
-<<<<<<< HEAD
-=======
-        <PackageReference Include="Newtonsoft.Json" Version="12.0.2" />
->>>>>>> 05a64c54
         <PackageReference Include="Serilog" Version="2.12.0" />
         <PackageReference Include="Serilog.Enrichers.Sensitive" Version="1.7.2" />
         <PackageReference Include="Serilog.Sinks.Async" Version="1.5.0" />
