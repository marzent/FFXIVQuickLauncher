﻿<Project Sdk="Microsoft.NET.Sdk">
    <PropertyGroup>
        <Product>XIVLauncher.Common</Product>
        <AssemblyTitle>XIVLauncher.Common</AssemblyTitle>
        <Description>Common components for XIVLauncher.</Description>
        <VersionPrefix>1.0.0</VersionPrefix>
        <Nullable>disable</Nullable>

        <ProduceReferenceAssembly>true</ProduceReferenceAssembly>

        <IsWindows Condition="'$([System.Runtime.InteropServices.RuntimeInformation]::IsOSPlatform($([System.Runtime.InteropServices.OSPlatform]::Windows)))' == 'true'">true</IsWindows>
        <IsOSX Condition="'$([System.Runtime.InteropServices.RuntimeInformation]::IsOSPlatform($([System.Runtime.InteropServices.OSPlatform]::OSX)))' == 'true'">true</IsOSX>
        <IsLinux Condition="'$([System.Runtime.InteropServices.RuntimeInformation]::IsOSPlatform($([System.Runtime.InteropServices.OSPlatform]::Linux)))' == 'true'">true</IsLinux>
    </PropertyGroup>

    <PropertyGroup>
        <DefineConstants Condition=" '$(ExtraDefineConstants)' != '' ">$(DefineConstants);$(ExtraDefineConstants)</DefineConstants>
    </PropertyGroup>

    <PropertyGroup Condition="'$(IsWindows)'=='true'">
        <DefineConstants>$(DefineConstants);WIN32</DefineConstants>
    </PropertyGroup>
    <PropertyGroup Condition="'$(IsOSX)'=='true'">
        <DefineConstants>$(DefineConstants);OSX</DefineConstants>
    </PropertyGroup>
    <PropertyGroup Condition="'$(IsLinux)'=='true'">
        <DefineConstants>$(DefineConstants);LINUX</DefineConstants>
    </PropertyGroup>

    <PropertyGroup Label="Configuration" Condition="'$(Configuration)'=='Release'">
        <AppOutputBase>$(MSBuildProjectDirectory)\</AppOutputBase>
        <PathMap>$(AppOutputBase)=C:\goatsoft\xl\XIVLauncher.Common\</PathMap>
    </PropertyGroup>

    <PropertyGroup>
        <OutputType>Library</OutputType>
        <TargetFrameworks>net6.0;netstandard2.0</TargetFrameworks>
        <LangVersion>latest</LangVersion>
        <Deterministic>true</Deterministic>
        <AllowUnsafeBlocks>true</AllowUnsafeBlocks>
    </PropertyGroup>

    <ItemGroup>
        <PackageReference Include="CommandLineParser" Version="2.9.1" />
        <PackageReference Include="Downloader" Version="2.2.8" />
<<<<<<< HEAD
        <PackageReference Include="MonoTorrent" Version="2.0.0" />
=======
        <PackageReference Include="Newtonsoft.Json" Version="12.0.2" />
>>>>>>> ec646487
        <PackageReference Include="Serilog" Version="2.12.0" />
        <PackageReference Include="Serilog.Sinks.Async" Version="1.5.0" />
        <PackageReference Include="Serilog.Sinks.Console" Version="3.1.1" />
        <PackageReference Include="Serilog.Sinks.Debug" Version="1.0.1" />
        <PackageReference Include="Serilog.Sinks.File" Version="5.0.0" />
        <PackageReference Include="SharedMemory" Version="2.3.2" />
        <PackageReference Include="System.Memory" Version="4.5.5" />
        <PackageReference Include="System.Security.Principal.Windows" Version="5.0.0" />
        <PackageReference Include="System.Text.Json" Version="7.0.0" />
    </ItemGroup>
</Project><|MERGE_RESOLUTION|>--- conflicted
+++ resolved
@@ -43,11 +43,6 @@
     <ItemGroup>
         <PackageReference Include="CommandLineParser" Version="2.9.1" />
         <PackageReference Include="Downloader" Version="2.2.8" />
-<<<<<<< HEAD
-        <PackageReference Include="MonoTorrent" Version="2.0.0" />
-=======
-        <PackageReference Include="Newtonsoft.Json" Version="12.0.2" />
->>>>>>> ec646487
         <PackageReference Include="Serilog" Version="2.12.0" />
         <PackageReference Include="Serilog.Sinks.Async" Version="1.5.0" />
         <PackageReference Include="Serilog.Sinks.Console" Version="3.1.1" />
