--- conflicted
+++ resolved
@@ -34,7 +34,7 @@
 
     <PropertyGroup>
         <OutputType>Library</OutputType>
-        <TargetFrameworks>net9.0;netstandard2.0</TargetFrameworks>
+        <TargetFramework>net9.0</TargetFramework>
         <LangVersion>latest</LangVersion>
         <Deterministic>true</Deterministic>
         <AllowUnsafeBlocks>true</AllowUnsafeBlocks>
@@ -42,20 +42,6 @@
 
     <ItemGroup>
         <PackageReference Include="CommandLineParser" Version="2.9.1" />
-<<<<<<< HEAD
-        <PackageReference Include="Downloader" Version="2.2.8" />
-        <PackageReference Include="Serilog" Version="2.12.0" />
-        <PackageReference Include="Serilog.Enrichers.Sensitive" Version="1.7.2" />
-        <PackageReference Include="Serilog.Sinks.Async" Version="1.5.0" />
-        <PackageReference Include="Serilog.Sinks.Console" Version="3.1.1" />
-        <PackageReference Include="Serilog.Sinks.Debug" Version="1.0.1" />
-        <PackageReference Include="Serilog.Sinks.File" Version="5.0.0" />
-        <PackageReference Include="SharedMemory" Version="2.3.2" />
-        <PackageReference Include="System.Memory" Version="4.5.5" />
-        <PackageReference Include="System.Security.Principal.Windows" Version="5.0.0" />
-        <PackageReference Include="System.Text.Json" Version="8.0.3" />
-=======
-        <PackageReference Include="Newtonsoft.Json" Version="13.0.3" />
         <PackageReference Include="Serilog" Version="4.2.0" />
         <PackageReference Include="Serilog.Enrichers.Sensitive" Version="1.7.3" />
         <PackageReference Include="Serilog.Sinks.Async" Version="2.1.0" />
@@ -68,6 +54,5 @@
         <PackageReference Include="System.Text.Json" Version="9.0.2" />
         <PackageReference Update="Microsoft.CodeAnalysis.BannedApiAnalyzers" Version="3.3.4" />
         <PackageReference Update="Microsoft.CodeAnalysis.NetAnalyzers" Version="9.0.0" />
->>>>>>> 11dcdcea
     </ItemGroup>
 </Project>