--- conflicted
+++ resolved
@@ -17,13 +17,14 @@
 
         [JsonPropertyName("runtimeRequired")]
         public bool RuntimeRequired { get; set; }
-<<<<<<< HEAD
+
+        [JsonPropertyName("track")]
+        public string Track { get; set; }
+
+        [JsonPropertyName("displayName")]
+        public string DisplayName { get; set; }
 
         [JsonPropertyName("key")]
-=======
-        public string Track { get; set; }
-        public string DisplayName { get; set; }
->>>>>>> 11dcdcea
         public string Key { get; set; }
 
         [JsonPropertyName("downloadUrl")]
