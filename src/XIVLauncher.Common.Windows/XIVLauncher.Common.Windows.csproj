--- conflicted
+++ resolved
@@ -10,11 +10,7 @@
 
     <PropertyGroup>
         <OutputType>Library</OutputType>
-<<<<<<< HEAD
-        <TargetFrameworks>net6.0;net7.0</TargetFrameworks>
-=======
         <TargetFrameworks>net8.0;netstandard2.0</TargetFrameworks>
->>>>>>> cdde1fbe
         <LangVersion>latest</LangVersion>
         <Deterministic>true</Deterministic>
         <ProduceReferenceAssembly>true</ProduceReferenceAssembly>
