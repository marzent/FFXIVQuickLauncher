using System;
using System.Collections.Generic;
using System.Diagnostics;
using System.IO;
using System.Runtime.InteropServices;
using Newtonsoft.Json;
using Serilog;
using XIVLauncher.Common.Dalamud;
using XIVLauncher.Common.PlatformAbstractions;

namespace XIVLauncher.Common.Windows;

public class WindowsDalamudRunner : IDalamudRunner
{
    public Process? Run(FileInfo runner, bool fakeLogin, FileInfo gameExe, string gameArgs, IDictionary<string, string> environment, DalamudLoadMethod loadMethod, DalamudStartInfo startInfo)
    {
        var inheritableCurrentProcess = GetInheritableCurrentProcessHandle();

        var launchArguments = new List<string>
        {
            "launch",
            $"--mode={(loadMethod == DalamudLoadMethod.EntryPoint ? "entrypoint" : "inject")}",
            $"--handle-owner={(long)inheritableCurrentProcess.Handle}",
            $"--game=\"{gameExe.FullName}\"",
            $"--dalamud-working-directory=\"{startInfo.WorkingDirectory}\"",
            $"--dalamud-configuration-path=\"{startInfo.ConfigurationPath}\"",
            $"--dalamud-plugin-directory=\"{startInfo.PluginDirectory}\"",
            $"--dalamud-dev-plugin-directory=\"{startInfo.DefaultPluginDirectory}\"",
            $"--dalamud-asset-directory=\"{startInfo.AssetDirectory}\"",
            $"--dalamud-client-language={(int)startInfo.Language}",
            $"--dalamud-delay-initialize={startInfo.DelayInitializeMs}"
        };

        if (loadMethod == DalamudLoadMethod.ACLonly)
            launchArguments.Add("--without-dalamud");

        if (fakeLogin)
            launchArguments.Add("--fake-arguments");

        launchArguments.Add("--");
        launchArguments.Add(gameArgs);

        var psi = new ProcessStartInfo(runner.FullName) {
            Arguments = string.Join(" ", launchArguments),
            RedirectStandardOutput = true,
            UseShellExecute = false,
            CreateNoWindow = true
        };

        foreach (var keyValuePair in environment)
        {
            if (psi.EnvironmentVariables.ContainsKey(keyValuePair.Key))
                psi.EnvironmentVariables[keyValuePair.Key] = keyValuePair.Value;
            else
                psi.EnvironmentVariables.Add(keyValuePair.Key, keyValuePair.Value);
        }

        try
        {
            var dalamudProcess = Process.Start(psi);
            var output = dalamudProcess.StandardOutput.ReadLine();

            if (output == null)
                throw new DalamudRunnerException("An internal Dalamud error has occured");

            try
            {
                var dalamudConsoleOutput = JsonConvert.DeserializeObject<DalamudConsoleOutput>(output);
                Process gameProcess;

                if (dalamudConsoleOutput.Handle == 0)
                {
                    Log.Warning($"Dalamud returned NULL process handle, attempting to recover by creating a new one from pid {dalamudConsoleOutput.Pid}...");
                    gameProcess = Process.GetProcessById(dalamudConsoleOutput.Pid);
                }
                else
                {
                    gameProcess = new ExistingProcess((IntPtr)dalamudConsoleOutput.Handle);
                }

                try
                {
                    Log.Verbose($"Got game process handle {gameProcess.Handle} with pid {gameProcess.Id}");
                }
                catch (InvalidOperationException ex)
                {
                    Log.Error(ex, $"Dalamud returned invalid process handle {gameProcess.Handle}, attempting to recover by creating a new one from pid {dalamudConsoleOutput.Pid}...");
                    gameProcess = Process.GetProcessById(dalamudConsoleOutput.Pid);
                    Log.Warning($"Recovered with process handle {gameProcess.Handle}");
                }

                if (gameProcess.Id != dalamudConsoleOutput.Pid)
                    Log.Warning($"Internal Process ID {gameProcess.Id} does not match Dalamud provided one {dalamudConsoleOutput.Pid}");

                return gameProcess;
            }
            catch (JsonReaderException ex)
            {
                Log.Error(ex, $"Couldn't parse Dalamud output: {output}");
                return null;
            }
        }
        catch (Exception ex)
        {
<<<<<<< HEAD
            Log.Error(ex, $"Couldn't parse Dalamud output: {output}");
            return null;
        }
=======
            throw new DalamudRunnerException("Error trying to start Dalamud.", ex);
        }
>>>>>>> a2131bf3
    }

    /// <summary>
    /// DUPLICATE_* values for DuplicateHandle's dwDesiredAccess.
    /// </summary>
    [Flags]
    private enum DuplicateOptions : uint {
        /// <summary>
        /// Closes the source handle. This occurs regardless of any error status returned.
        /// </summary>
        CloseSource = 0x00000001,

        /// <summary>
        /// Ignores the dwDesiredAccess parameter. The duplicate handle has the same access as the source handle.
        /// </summary>
        SameAccess = 0x00000002,
    }

    /// <summary>
    /// Duplicates an object handle.
    /// </summary>
    /// <param name="hSourceProcessHandle">
    /// A handle to the process with the handle to be duplicated.
    ///
    /// The handle must have the PROCESS_DUP_HANDLE access right.
    /// </param>
    /// <param name="hSourceHandle">
    /// The handle to be duplicated. This is an open object handle that is valid in the context of the source process.
    /// For a list of objects whose handles can be duplicated, see the following Remarks section.
    /// </param>
    /// <param name="hTargetProcessHandle">
    /// A handle to the process that is to receive the duplicated handle.
    ///
    /// The handle must have the PROCESS_DUP_HANDLE access right.
    /// </param>
    /// <param name="lpTargetHandle">
    /// A pointer to a variable that receives the duplicate handle. This handle value is valid in the context of the target process.
    ///
    /// If hSourceHandle is a pseudo handle returned by GetCurrentProcess or GetCurrentThread, DuplicateHandle converts it to a real handle to a process or thread, respectively.
    ///
    /// If lpTargetHandle is NULL, the function duplicates the handle, but does not return the duplicate handle value to the caller. This behavior exists only for backward compatibility with previous versions of this function. You should not use this feature, as you will lose system resources until the target process terminates.
    ///
    /// This parameter is ignored if hTargetProcessHandle is NULL.
    /// </param>
    /// <param name="dwDesiredAccess">
    /// The access requested for the new handle. For the flags that can be specified for each object type, see the following Remarks section.
    ///
    /// This parameter is ignored if the dwOptions parameter specifies the DUPLICATE_SAME_ACCESS flag. Otherwise, the flags that can be specified depend on the type of object whose handle is to be duplicated.
    ///
    /// This parameter is ignored if hTargetProcessHandle is NULL.
    /// </param>
    /// <param name="bInheritHandle">
    /// A variable that indicates whether the handle is inheritable. If TRUE, the duplicate handle can be inherited by new processes created by the target process. If FALSE, the new handle cannot be inherited.
    ///
    /// This parameter is ignored if hTargetProcessHandle is NULL.
    /// </param>
    /// <param name="dwOptions">
    /// Optional actions.
    /// </param>
    /// <returns>
    /// If the function succeeds, the return value is nonzero.
    ///
    /// If the function fails, the return value is zero. To get extended error information, call GetLastError.
    /// </returns>
    /// <remarks>
    /// See https://docs.microsoft.com/en-us/windows/win32/api/handleapi/nf-handleapi-duplicatehandle.
    /// </remarks>
    [DllImport("kernel32.dll", SetLastError = true)]
    [return: MarshalAs(UnmanagedType.Bool)]
    private static extern bool DuplicateHandle(
        IntPtr hSourceProcessHandle,
        IntPtr hSourceHandle,
        IntPtr hTargetProcessHandle,
        out IntPtr lpTargetHandle,
        uint dwDesiredAccess,
        [MarshalAs(UnmanagedType.Bool)] bool bInheritHandle,
        DuplicateOptions dwOptions);

    private static Process GetInheritableCurrentProcessHandle() {
        if (!DuplicateHandle(Process.GetCurrentProcess().Handle, Process.GetCurrentProcess().Handle, Process.GetCurrentProcess().Handle, out var inheritableCurrentProcessHandle, 0, true, DuplicateOptions.SameAccess)) {
            Log.Error("Failed to call DuplicateHandle: Win32 error code {0}", Marshal.GetLastWin32Error());
            return null;
        }

        return new ExistingProcess(inheritableCurrentProcessHandle);
    }
}<|MERGE_RESOLUTION|>--- conflicted
+++ resolved
@@ -1,199 +1,193 @@
-using System;
-using System.Collections.Generic;
-using System.Diagnostics;
-using System.IO;
-using System.Runtime.InteropServices;
-using Newtonsoft.Json;
-using Serilog;
-using XIVLauncher.Common.Dalamud;
-using XIVLauncher.Common.PlatformAbstractions;
-
-namespace XIVLauncher.Common.Windows;
-
-public class WindowsDalamudRunner : IDalamudRunner
-{
-    public Process? Run(FileInfo runner, bool fakeLogin, FileInfo gameExe, string gameArgs, IDictionary<string, string> environment, DalamudLoadMethod loadMethod, DalamudStartInfo startInfo)
-    {
-        var inheritableCurrentProcess = GetInheritableCurrentProcessHandle();
-
-        var launchArguments = new List<string>
-        {
-            "launch",
-            $"--mode={(loadMethod == DalamudLoadMethod.EntryPoint ? "entrypoint" : "inject")}",
-            $"--handle-owner={(long)inheritableCurrentProcess.Handle}",
-            $"--game=\"{gameExe.FullName}\"",
-            $"--dalamud-working-directory=\"{startInfo.WorkingDirectory}\"",
-            $"--dalamud-configuration-path=\"{startInfo.ConfigurationPath}\"",
-            $"--dalamud-plugin-directory=\"{startInfo.PluginDirectory}\"",
-            $"--dalamud-dev-plugin-directory=\"{startInfo.DefaultPluginDirectory}\"",
-            $"--dalamud-asset-directory=\"{startInfo.AssetDirectory}\"",
-            $"--dalamud-client-language={(int)startInfo.Language}",
-            $"--dalamud-delay-initialize={startInfo.DelayInitializeMs}"
-        };
-
-        if (loadMethod == DalamudLoadMethod.ACLonly)
-            launchArguments.Add("--without-dalamud");
-
-        if (fakeLogin)
-            launchArguments.Add("--fake-arguments");
-
-        launchArguments.Add("--");
-        launchArguments.Add(gameArgs);
-
-        var psi = new ProcessStartInfo(runner.FullName) {
-            Arguments = string.Join(" ", launchArguments),
-            RedirectStandardOutput = true,
-            UseShellExecute = false,
-            CreateNoWindow = true
-        };
-
-        foreach (var keyValuePair in environment)
-        {
-            if (psi.EnvironmentVariables.ContainsKey(keyValuePair.Key))
-                psi.EnvironmentVariables[keyValuePair.Key] = keyValuePair.Value;
-            else
-                psi.EnvironmentVariables.Add(keyValuePair.Key, keyValuePair.Value);
-        }
-
-        try
-        {
-            var dalamudProcess = Process.Start(psi);
-            var output = dalamudProcess.StandardOutput.ReadLine();
-
-            if (output == null)
-                throw new DalamudRunnerException("An internal Dalamud error has occured");
-
-            try
-            {
-                var dalamudConsoleOutput = JsonConvert.DeserializeObject<DalamudConsoleOutput>(output);
-                Process gameProcess;
-
-                if (dalamudConsoleOutput.Handle == 0)
-                {
-                    Log.Warning($"Dalamud returned NULL process handle, attempting to recover by creating a new one from pid {dalamudConsoleOutput.Pid}...");
-                    gameProcess = Process.GetProcessById(dalamudConsoleOutput.Pid);
-                }
-                else
-                {
-                    gameProcess = new ExistingProcess((IntPtr)dalamudConsoleOutput.Handle);
-                }
-
-                try
-                {
-                    Log.Verbose($"Got game process handle {gameProcess.Handle} with pid {gameProcess.Id}");
-                }
-                catch (InvalidOperationException ex)
-                {
-                    Log.Error(ex, $"Dalamud returned invalid process handle {gameProcess.Handle}, attempting to recover by creating a new one from pid {dalamudConsoleOutput.Pid}...");
-                    gameProcess = Process.GetProcessById(dalamudConsoleOutput.Pid);
-                    Log.Warning($"Recovered with process handle {gameProcess.Handle}");
-                }
-
-                if (gameProcess.Id != dalamudConsoleOutput.Pid)
-                    Log.Warning($"Internal Process ID {gameProcess.Id} does not match Dalamud provided one {dalamudConsoleOutput.Pid}");
-
-                return gameProcess;
-            }
-            catch (JsonReaderException ex)
-            {
-                Log.Error(ex, $"Couldn't parse Dalamud output: {output}");
-                return null;
-            }
-        }
-        catch (Exception ex)
-        {
-<<<<<<< HEAD
-            Log.Error(ex, $"Couldn't parse Dalamud output: {output}");
-            return null;
-        }
-=======
-            throw new DalamudRunnerException("Error trying to start Dalamud.", ex);
-        }
->>>>>>> a2131bf3
-    }
-
-    /// <summary>
-    /// DUPLICATE_* values for DuplicateHandle's dwDesiredAccess.
-    /// </summary>
-    [Flags]
-    private enum DuplicateOptions : uint {
-        /// <summary>
-        /// Closes the source handle. This occurs regardless of any error status returned.
-        /// </summary>
-        CloseSource = 0x00000001,
-
-        /// <summary>
-        /// Ignores the dwDesiredAccess parameter. The duplicate handle has the same access as the source handle.
-        /// </summary>
-        SameAccess = 0x00000002,
-    }
-
-    /// <summary>
-    /// Duplicates an object handle.
-    /// </summary>
-    /// <param name="hSourceProcessHandle">
-    /// A handle to the process with the handle to be duplicated.
-    ///
-    /// The handle must have the PROCESS_DUP_HANDLE access right.
-    /// </param>
-    /// <param name="hSourceHandle">
-    /// The handle to be duplicated. This is an open object handle that is valid in the context of the source process.
-    /// For a list of objects whose handles can be duplicated, see the following Remarks section.
-    /// </param>
-    /// <param name="hTargetProcessHandle">
-    /// A handle to the process that is to receive the duplicated handle.
-    ///
-    /// The handle must have the PROCESS_DUP_HANDLE access right.
-    /// </param>
-    /// <param name="lpTargetHandle">
-    /// A pointer to a variable that receives the duplicate handle. This handle value is valid in the context of the target process.
-    ///
-    /// If hSourceHandle is a pseudo handle returned by GetCurrentProcess or GetCurrentThread, DuplicateHandle converts it to a real handle to a process or thread, respectively.
-    ///
-    /// If lpTargetHandle is NULL, the function duplicates the handle, but does not return the duplicate handle value to the caller. This behavior exists only for backward compatibility with previous versions of this function. You should not use this feature, as you will lose system resources until the target process terminates.
-    ///
-    /// This parameter is ignored if hTargetProcessHandle is NULL.
-    /// </param>
-    /// <param name="dwDesiredAccess">
-    /// The access requested for the new handle. For the flags that can be specified for each object type, see the following Remarks section.
-    ///
-    /// This parameter is ignored if the dwOptions parameter specifies the DUPLICATE_SAME_ACCESS flag. Otherwise, the flags that can be specified depend on the type of object whose handle is to be duplicated.
-    ///
-    /// This parameter is ignored if hTargetProcessHandle is NULL.
-    /// </param>
-    /// <param name="bInheritHandle">
-    /// A variable that indicates whether the handle is inheritable. If TRUE, the duplicate handle can be inherited by new processes created by the target process. If FALSE, the new handle cannot be inherited.
-    ///
-    /// This parameter is ignored if hTargetProcessHandle is NULL.
-    /// </param>
-    /// <param name="dwOptions">
-    /// Optional actions.
-    /// </param>
-    /// <returns>
-    /// If the function succeeds, the return value is nonzero.
-    ///
-    /// If the function fails, the return value is zero. To get extended error information, call GetLastError.
-    /// </returns>
-    /// <remarks>
-    /// See https://docs.microsoft.com/en-us/windows/win32/api/handleapi/nf-handleapi-duplicatehandle.
-    /// </remarks>
-    [DllImport("kernel32.dll", SetLastError = true)]
-    [return: MarshalAs(UnmanagedType.Bool)]
-    private static extern bool DuplicateHandle(
-        IntPtr hSourceProcessHandle,
-        IntPtr hSourceHandle,
-        IntPtr hTargetProcessHandle,
-        out IntPtr lpTargetHandle,
-        uint dwDesiredAccess,
-        [MarshalAs(UnmanagedType.Bool)] bool bInheritHandle,
-        DuplicateOptions dwOptions);
-
-    private static Process GetInheritableCurrentProcessHandle() {
-        if (!DuplicateHandle(Process.GetCurrentProcess().Handle, Process.GetCurrentProcess().Handle, Process.GetCurrentProcess().Handle, out var inheritableCurrentProcessHandle, 0, true, DuplicateOptions.SameAccess)) {
-            Log.Error("Failed to call DuplicateHandle: Win32 error code {0}", Marshal.GetLastWin32Error());
-            return null;
-        }
-
-        return new ExistingProcess(inheritableCurrentProcessHandle);
-    }
+using System;
+using System.Collections.Generic;
+using System.Diagnostics;
+using System.IO;
+using System.Runtime.InteropServices;
+using Newtonsoft.Json;
+using Serilog;
+using XIVLauncher.Common.Dalamud;
+using XIVLauncher.Common.PlatformAbstractions;
+
+namespace XIVLauncher.Common.Windows;
+
+public class WindowsDalamudRunner : IDalamudRunner
+{
+    public Process? Run(FileInfo runner, bool fakeLogin, FileInfo gameExe, string gameArgs, IDictionary<string, string> environment, DalamudLoadMethod loadMethod, DalamudStartInfo startInfo)
+    {
+        var inheritableCurrentProcess = GetInheritableCurrentProcessHandle();
+
+        var launchArguments = new List<string>
+        {
+            "launch",
+            $"--mode={(loadMethod == DalamudLoadMethod.EntryPoint ? "entrypoint" : "inject")}",
+            $"--handle-owner={(long)inheritableCurrentProcess.Handle}",
+            $"--game=\"{gameExe.FullName}\"",
+            $"--dalamud-working-directory=\"{startInfo.WorkingDirectory}\"",
+            $"--dalamud-configuration-path=\"{startInfo.ConfigurationPath}\"",
+            $"--dalamud-plugin-directory=\"{startInfo.PluginDirectory}\"",
+            $"--dalamud-dev-plugin-directory=\"{startInfo.DefaultPluginDirectory}\"",
+            $"--dalamud-asset-directory=\"{startInfo.AssetDirectory}\"",
+            $"--dalamud-client-language={(int)startInfo.Language}",
+            $"--dalamud-delay-initialize={startInfo.DelayInitializeMs}"
+        };
+
+        if (loadMethod == DalamudLoadMethod.ACLonly)
+            launchArguments.Add("--without-dalamud");
+
+        if (fakeLogin)
+            launchArguments.Add("--fake-arguments");
+
+        launchArguments.Add("--");
+        launchArguments.Add(gameArgs);
+
+        var psi = new ProcessStartInfo(runner.FullName) {
+            Arguments = string.Join(" ", launchArguments),
+            RedirectStandardOutput = true,
+            UseShellExecute = false,
+            CreateNoWindow = true
+        };
+
+        foreach (var keyValuePair in environment)
+        {
+            if (psi.EnvironmentVariables.ContainsKey(keyValuePair.Key))
+                psi.EnvironmentVariables[keyValuePair.Key] = keyValuePair.Value;
+            else
+                psi.EnvironmentVariables.Add(keyValuePair.Key, keyValuePair.Value);
+        }
+
+        try
+        {
+            var dalamudProcess = Process.Start(psi);
+            var output = dalamudProcess.StandardOutput.ReadLine();
+
+            if (output == null)
+                throw new DalamudRunnerException("An internal Dalamud error has occured");
+
+            try
+            {
+                var dalamudConsoleOutput = JsonConvert.DeserializeObject<DalamudConsoleOutput>(output);
+                Process gameProcess;
+
+                if (dalamudConsoleOutput.Handle == 0)
+                {
+                    Log.Warning($"Dalamud returned NULL process handle, attempting to recover by creating a new one from pid {dalamudConsoleOutput.Pid}...");
+                    gameProcess = Process.GetProcessById(dalamudConsoleOutput.Pid);
+                }
+                else
+                {
+                    gameProcess = new ExistingProcess((IntPtr)dalamudConsoleOutput.Handle);
+                }
+
+                try
+                {
+                    Log.Verbose($"Got game process handle {gameProcess.Handle} with pid {gameProcess.Id}");
+                }
+                catch (InvalidOperationException ex)
+                {
+                    Log.Error(ex, $"Dalamud returned invalid process handle {gameProcess.Handle}, attempting to recover by creating a new one from pid {dalamudConsoleOutput.Pid}...");
+                    gameProcess = Process.GetProcessById(dalamudConsoleOutput.Pid);
+                    Log.Warning($"Recovered with process handle {gameProcess.Handle}");
+                }
+
+                if (gameProcess.Id != dalamudConsoleOutput.Pid)
+                    Log.Warning($"Internal Process ID {gameProcess.Id} does not match Dalamud provided one {dalamudConsoleOutput.Pid}");
+
+                return gameProcess;
+            }
+            catch (JsonReaderException ex)
+            {
+                Log.Error(ex, $"Couldn't parse Dalamud output: {output}");
+                return null;
+            }
+        }
+        catch (Exception ex)
+        {
+            throw new DalamudRunnerException("Error trying to start Dalamud.", ex);
+        }
+    }
+
+    /// <summary>
+    /// DUPLICATE_* values for DuplicateHandle's dwDesiredAccess.
+    /// </summary>
+    [Flags]
+    private enum DuplicateOptions : uint {
+        /// <summary>
+        /// Closes the source handle. This occurs regardless of any error status returned.
+        /// </summary>
+        CloseSource = 0x00000001,
+
+        /// <summary>
+        /// Ignores the dwDesiredAccess parameter. The duplicate handle has the same access as the source handle.
+        /// </summary>
+        SameAccess = 0x00000002,
+    }
+
+    /// <summary>
+    /// Duplicates an object handle.
+    /// </summary>
+    /// <param name="hSourceProcessHandle">
+    /// A handle to the process with the handle to be duplicated.
+    ///
+    /// The handle must have the PROCESS_DUP_HANDLE access right.
+    /// </param>
+    /// <param name="hSourceHandle">
+    /// The handle to be duplicated. This is an open object handle that is valid in the context of the source process.
+    /// For a list of objects whose handles can be duplicated, see the following Remarks section.
+    /// </param>
+    /// <param name="hTargetProcessHandle">
+    /// A handle to the process that is to receive the duplicated handle.
+    ///
+    /// The handle must have the PROCESS_DUP_HANDLE access right.
+    /// </param>
+    /// <param name="lpTargetHandle">
+    /// A pointer to a variable that receives the duplicate handle. This handle value is valid in the context of the target process.
+    ///
+    /// If hSourceHandle is a pseudo handle returned by GetCurrentProcess or GetCurrentThread, DuplicateHandle converts it to a real handle to a process or thread, respectively.
+    ///
+    /// If lpTargetHandle is NULL, the function duplicates the handle, but does not return the duplicate handle value to the caller. This behavior exists only for backward compatibility with previous versions of this function. You should not use this feature, as you will lose system resources until the target process terminates.
+    ///
+    /// This parameter is ignored if hTargetProcessHandle is NULL.
+    /// </param>
+    /// <param name="dwDesiredAccess">
+    /// The access requested for the new handle. For the flags that can be specified for each object type, see the following Remarks section.
+    ///
+    /// This parameter is ignored if the dwOptions parameter specifies the DUPLICATE_SAME_ACCESS flag. Otherwise, the flags that can be specified depend on the type of object whose handle is to be duplicated.
+    ///
+    /// This parameter is ignored if hTargetProcessHandle is NULL.
+    /// </param>
+    /// <param name="bInheritHandle">
+    /// A variable that indicates whether the handle is inheritable. If TRUE, the duplicate handle can be inherited by new processes created by the target process. If FALSE, the new handle cannot be inherited.
+    ///
+    /// This parameter is ignored if hTargetProcessHandle is NULL.
+    /// </param>
+    /// <param name="dwOptions">
+    /// Optional actions.
+    /// </param>
+    /// <returns>
+    /// If the function succeeds, the return value is nonzero.
+    ///
+    /// If the function fails, the return value is zero. To get extended error information, call GetLastError.
+    /// </returns>
+    /// <remarks>
+    /// See https://docs.microsoft.com/en-us/windows/win32/api/handleapi/nf-handleapi-duplicatehandle.
+    /// </remarks>
+    [DllImport("kernel32.dll", SetLastError = true)]
+    [return: MarshalAs(UnmanagedType.Bool)]
+    private static extern bool DuplicateHandle(
+        IntPtr hSourceProcessHandle,
+        IntPtr hSourceHandle,
+        IntPtr hTargetProcessHandle,
+        out IntPtr lpTargetHandle,
+        uint dwDesiredAccess,
+        [MarshalAs(UnmanagedType.Bool)] bool bInheritHandle,
+        DuplicateOptions dwOptions);
+
+    private static Process GetInheritableCurrentProcessHandle() {
+        if (!DuplicateHandle(Process.GetCurrentProcess().Handle, Process.GetCurrentProcess().Handle, Process.GetCurrentProcess().Handle, out var inheritableCurrentProcessHandle, 0, true, DuplicateOptions.SameAccess)) {
+            Log.Error("Failed to call DuplicateHandle: Win32 error code {0}", Marshal.GetLastWin32Error());
+            return null;
+        }
+
+        return new ExistingProcess(inheritableCurrentProcessHandle);
+    }
 }