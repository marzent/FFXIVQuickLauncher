--- conflicted
+++ resolved
@@ -1,472 +1,460 @@
-<<<<<<< HEAD
-using System;
-=======
-﻿using System;
-using System.Collections;
->>>>>>> 05a64c54
-using System.Collections.Generic;
-using System.Diagnostics;
-using System.IO;
-using System.Runtime.InteropServices;
-<<<<<<< HEAD
-using System.Text.Json;
-=======
-using System.Text;
-using Microsoft.Win32.SafeHandles;
-using Newtonsoft.Json;
-using PInvoke;
->>>>>>> 05a64c54
-using Serilog;
-using XIVLauncher.Common.Dalamud;
-using XIVLauncher.Common.PlatformAbstractions;
-
-namespace XIVLauncher.Common.Windows;
-
-public class WindowsDalamudRunner : IDalamudRunner
-{
-    public unsafe Process? Run(FileInfo runner, bool fakeLogin, bool noPlugins, bool noThirdPlugins, FileInfo gameExe, string gameArgs, IDictionary<string, string> environment, DalamudLoadMethod loadMethod, DalamudStartInfo dalamudStartInfo)
-    {
-        var inheritableCurrentProcess = GetInheritableCurrentProcessHandle();
-
-        if (gameExe == null)
-            throw new ArgumentNullException(nameof(gameExe), "Game path was null");
-
-        if (dalamudStartInfo == null)
-            throw new ArgumentNullException(nameof(dalamudStartInfo), "StartInfo was null");
-
-        if (dalamudStartInfo.TroubleshootingPackData == null)
-            throw new ArgumentNullException(nameof(dalamudStartInfo.TroubleshootingPackData), "TS data was null");
-
-        var launchArguments = new List<string>
-        {
-            DalamudInjectorArgs.LAUNCH,
-            DalamudInjectorArgs.Mode(loadMethod == DalamudLoadMethod.EntryPoint ? "entrypoint" : "inject"),
-            DalamudInjectorArgs.Game(gameExe.FullName),
-            DalamudInjectorArgs.WorkingDirectory(dalamudStartInfo.WorkingDirectory),
-            DalamudInjectorArgs.ConfigurationPath(dalamudStartInfo.ConfigurationPath),
-            DalamudInjectorArgs.PluginDirectory(dalamudStartInfo.PluginDirectory),
-            DalamudInjectorArgs.AssetDirectory(dalamudStartInfo.AssetDirectory),
-            DalamudInjectorArgs.ClientLanguage((int)dalamudStartInfo.Language),
-            DalamudInjectorArgs.DelayInitialize(dalamudStartInfo.DelayInitializeMs),
-            DalamudInjectorArgs.TsPackB64(Convert.ToBase64String(Encoding.UTF8.GetBytes(dalamudStartInfo.TroubleshootingPackData))),
-        };
-
-        if (inheritableCurrentProcess != null)
-            launchArguments.Add(DalamudInjectorArgs.HandleOwner((long)inheritableCurrentProcess.Handle));
-
-        if (loadMethod == DalamudLoadMethod.ACLonly)
-            launchArguments.Add(DalamudInjectorArgs.WITHOUT_DALAMUD);
-
-        if (fakeLogin)
-            launchArguments.Add(DalamudInjectorArgs.FAKE_ARGUMENTS);
-
-        if (noPlugins)
-            launchArguments.Add(DalamudInjectorArgs.NO_PLUGIN);
-
-        if (noThirdPlugins)
-            launchArguments.Add(DalamudInjectorArgs.NO_THIRD_PARTY);
-
-        launchArguments.Add("--");
-        launchArguments.Add(gameArgs);
-
-        var joinedArguments = string.Join(" ", launchArguments);
-        var fullCommandLine = $"\"{runner.FullName}\" {joinedArguments}";
-        var envVars = SafeGetEnvVars();
-
-        // Merge specified env vars into existing env var dict
-        foreach (var keyValuePair in environment)
-        {
-            if (envVars.ContainsKey(keyValuePair.Key))
-                envVars[keyValuePair.Key] = keyValuePair.Value;
-            else
-                envVars.Add(keyValuePair.Key, keyValuePair.Value);
-        }
-
-        try
-        {
-            var environmentBlock = GetEnvironmentVariablesBlock(envVars);
-
-            Log.Verbose("Starting launch Dalamud with\n\tCmdLine: {CommandLine}\n\tEnvBlock: {EnvironmentBlock}",
-                fullCommandLine,
-                environmentBlock.Replace("\0", "\\0"));
-
-            var kernelStartupInfo = Kernel32.STARTUPINFO.Create();
-            Kernel32.PROCESS_INFORMATION kernelProcessInfo;
-
-            var pipeSecAttr = Kernel32.SECURITY_ATTRIBUTES.Create();
-            pipeSecAttr.bInheritHandle = 1;
-
-            // Create the pipe used to capture stdout
-            if (!Kernel32.CreatePipe(
-                    out var tempOutputHandle,
-                    out var childOutputPipeHandle,
-                    pipeSecAttr, 0))
-            {
-                throw new Win32Exception();
-            }
-
-            Log.Verbose("=> Acquired pipe");
-
-            var currentProcHandle = Kernel32.GetCurrentProcess();
-
-            // Duplicate the pipe's handle, so that we can still access it even if the child process closes it
-            if (!DuplicateHandle(currentProcHandle.DangerousGetHandle(),
-                    tempOutputHandle.DangerousGetHandle(),
-                    currentProcHandle.DangerousGetHandle(),
-                    out IntPtr parentOutputPipeHandle,
-                    0,
-                    false,
-                    DuplicateOptions.SameAccess))
-            {
-                throw new Win32Exception();
-            }
-
-            Log.Verbose("=> Duplicated pipe handle");
-
-            kernelStartupInfo.dwFlags = Kernel32.StartupInfoFlags.STARTF_USESTDHANDLES;
-            kernelStartupInfo.hStdOutput = childOutputPipeHandle.DangerousGetHandle();
-
-            // Start process
-            fixed (char* environmentBlockPtr = environmentBlock)
-            {
-                const Kernel32.CreateProcessFlags FLAGS = Kernel32.CreateProcessFlags.CREATE_NO_WINDOW |
-                                                          Kernel32.CreateProcessFlags.CREATE_UNICODE_ENVIRONMENT;
-
-                var retVal = Kernel32.CreateProcess(
-                    null,
-                    fullCommandLine,
-                    (Kernel32.SECURITY_ATTRIBUTES*)0,
-                    (Kernel32.SECURITY_ATTRIBUTES*)0,
-                    true,
-                    FLAGS,
-                    environmentBlockPtr,
-                    Environment.CurrentDirectory,
-                    ref kernelStartupInfo,
-                    out kernelProcessInfo);
-
-                if (!retVal)
-                    throw new Win32Exception();
-            }
-
-            Log.Verbose("=> Started process");
-
-            // Close thread handle, it will leak otherwise
-            if (kernelProcessInfo.hThread != IntPtr.Zero && kernelProcessInfo.hThread != new IntPtr(-1))
-                Kernel32.CloseHandle(kernelProcessInfo.hThread);
-
-            // Create stdout stream reader with our pipe
-            var stdoutEncoding = new UTF8Encoding(encoderShouldEmitUTF8Identifier: false);
-            using var stdoutStream = new StreamReader(new FileStream(new SafeFileHandle(parentOutputPipeHandle, false), FileAccess.Read, 4096, false), stdoutEncoding, true, 4096);
-
-            // Wait for the process to exit
-            const int WAIT_INJECTOR_TIMEOUT_MS = 60 * 1000;
-            var res = Kernel32.WaitForSingleObject(new SafeProcessHandle(kernelProcessInfo.hProcess, false), WAIT_INJECTOR_TIMEOUT_MS);
-
-            if (res != Kernel32.WaitForSingleObjectResult.WAIT_OBJECT_0)
-            {
-                if (res == Kernel32.WaitForSingleObjectResult.WAIT_FAILED)
-                    throw new Win32Exception();
-
-                throw new DalamudRunnerException("Injector did not exit in the expected timeout period");
-            }
-
-            Log.Verbose("=> WaitForSingleObject() complete");
-
-            // Check the exit code
-            if (!Kernel32.GetExitCodeProcess(kernelProcessInfo.hProcess, out var exitCode))
-                throw new Win32Exception();
-
-            if (exitCode != 0)
-                throw new DalamudRunnerException($"Injector exit code was {exitCode}");
-
-            // Check if the stream is empty, if not, read a line from it(json with pid/handle)
-            if (stdoutStream.EndOfStream)
-                throw new DalamudRunnerException("Injector output stream was empty");
-
-            var output = stdoutStream.ReadLine();
-            if (string.IsNullOrEmpty(output))
-                throw new DalamudRunnerException("No injector output");
-
-            Log.Verbose("=> Reading result");
-
-            Process gameProcess;
-
-            try
-            {
-<<<<<<< HEAD
-                var dalamudConsoleOutput = JsonSerializer.Deserialize(output, DalamudConsoleOutputJsonContext.Default.DalamudConsoleOutput);
-                Process gameProcess;
-=======
-                Log.Verbose("=> Dalamud.Injector output: {Output}", output);
-                var dalamudConsoleOutput = JsonConvert.DeserializeObject<DalamudConsoleOutput>(output);
->>>>>>> 05a64c54
-
-                if (dalamudConsoleOutput.Handle == 0)
-                {
-                    Log.Warning($"=> Dalamud returned NULL process handle, attempting to recover by creating a new one from pid {dalamudConsoleOutput.Pid}...");
-                    gameProcess = Process.GetProcessById(dalamudConsoleOutput.Pid);
-                }
-                else
-                {
-                    gameProcess = new ExistingProcess((IntPtr)dalamudConsoleOutput.Handle);
-                }
-
-                try
-                {
-                    Log.Verbose($"=> Got game process handle {gameProcess.Handle} with pid {gameProcess.Id}");
-                }
-                catch (InvalidOperationException ex)
-                {
-                    Log.Error(ex, $"=> Dalamud returned invalid process handle {gameProcess.Handle}, attempting to recover by creating a new one from pid {dalamudConsoleOutput.Pid}...");
-                    gameProcess = Process.GetProcessById(dalamudConsoleOutput.Pid);
-                    Log.Warning($"=> Recovered with process handle {gameProcess.Handle}");
-                }
-
-                if (gameProcess.Id != dalamudConsoleOutput.Pid)
-                    Log.Warning($"=> Internal Process ID {gameProcess.Id} does not match Dalamud provided one {dalamudConsoleOutput.Pid}");
-            }
-            catch (Exception ex)
-            {
-                Log.Error(ex, $"=> Couldn't parse Dalamud output: {output}");
-                return null;
-            }
-
-            Log.Verbose("=> Closing handles");
-
-            // Close our own pipe, the child will have closed its
-            Kernel32.CloseHandle(parentOutputPipeHandle);
-
-            // Close the child process handle
-            Kernel32.CloseHandle(kernelProcessInfo.hProcess);
-
-            return gameProcess;
-        }
-        catch (Exception ex)
-        {
-            throw new DalamudRunnerException("Error trying to start Dalamud.", ex);
-        }
-    }
-
-    // ReSharper disable SuggestVarOrType_SimpleTypes
-
-    /*
-    * .NET Framework BUG: ProcessStartInfo.EnvironmentVariables can't handle
-    * env vars with the same name, but different casing. This is usually forbidden
-    * on Windows but we all know what that means.
-    *
-    * New code taken from .NET Core
-    * https://github.com/dotnet/runtime/blob/2c62994efb2495dcaef2312de3ab25ea4792b23a/src/libraries/System.Diagnostics.Process/src/System/Diagnostics/ProcessStartInfo.cs#L97-L110
-    */
-    private static IDictionary<string, string> SafeGetEnvVars()
-    {
-        IDictionary envVars = System.Environment.GetEnvironmentVariables();
-
-        var envDict = new DictionaryWrapper(new Dictionary<string, string?>(
-            envVars.Count,
-            StringComparer.OrdinalIgnoreCase));
-
-        // Manual use of IDictionaryEnumerator instead of foreach to avoid DictionaryEntry box allocations.
-        IDictionaryEnumerator e = envVars.GetEnumerator();
-
-        Debug.Assert(!(e is IDisposable), "Environment.GetEnvironmentVariables should not be IDisposable.");
-
-        while (e.MoveNext())
-        {
-            DictionaryEntry entry = e.Entry;
-            envDict.Add((string)entry.Key, (string?)entry.Value);
-        }
-
-        return envDict;
-    }
-
-    // https://github.com/dotnet/runtime/blob/2c62994efb2495dcaef2312de3ab25ea4792b23a/src/libraries/System.Diagnostics.Process/src/System/Collections/Specialized/DictionaryWrapper.cs#L8
-    private sealed class DictionaryWrapper : IDictionary<string, string?>, IDictionary
-    {
-        private readonly Dictionary<string, string?> _contents;
-
-        public DictionaryWrapper(Dictionary<string, string?> contents)
-        {
-            _contents = contents;
-        }
-
-        public string? this[string key]
-        {
-            get => _contents[key];
-            set => _contents[key] = value;
-        }
-
-        public object? this[object key]
-        {
-            get => this[(string)key];
-            set => this[(string)key] = (string?)value;
-        }
-
-        public ICollection<string> Keys => _contents.Keys;
-        public ICollection<string?> Values => _contents.Values;
-
-        ICollection IDictionary.Keys => _contents.Keys;
-        ICollection IDictionary.Values => _contents.Values;
-
-        public int Count => _contents.Count;
-
-        public bool IsReadOnly => ((IDictionary)_contents).IsReadOnly;
-        public bool IsSynchronized => ((IDictionary)_contents).IsSynchronized;
-        public bool IsFixedSize => ((IDictionary)_contents).IsFixedSize;
-        public object SyncRoot => ((IDictionary)_contents).SyncRoot;
-
-        public void Add(string key, string? value) => this[key] = value;
-
-        public void Add(KeyValuePair<string, string?> item) => Add(item.Key, item.Value);
-
-        public void Add(object key, object? value) => Add((string)key, (string?)value);
-
-        public void Clear() => _contents.Clear();
-
-        public bool Contains(KeyValuePair<string, string?> item)
-        {
-            return _contents.ContainsKey(item.Key) && _contents[item.Key] == item.Value;
-        }
-
-        public bool Contains(object key) => ContainsKey((string)key);
-        public bool ContainsKey(string key) => _contents.ContainsKey(key);
-        public bool ContainsValue(string? value) => _contents.ContainsValue(value);
-
-        public void CopyTo(KeyValuePair<string, string?>[] array, int arrayIndex)
-        {
-            ((IDictionary<string, string?>)_contents).CopyTo(array, arrayIndex);
-        }
-
-        public void CopyTo(Array array, int index) => ((IDictionary)_contents).CopyTo(array, index);
-
-        public bool Remove(string key) => _contents.Remove(key);
-        public void Remove(object key) => Remove((string)key);
-
-        public bool Remove(KeyValuePair<string, string?> item)
-        {
-            if (!Contains(item))
-            {
-                return false;
-            }
-
-            return Remove(item.Key);
-        }
-
-        public bool TryGetValue(string key, out string? value) => _contents.TryGetValue(key, out value);
-
-        public IEnumerator<KeyValuePair<string, string?>> GetEnumerator() => _contents.GetEnumerator();
-        IEnumerator IEnumerable.GetEnumerator() => _contents.GetEnumerator();
-        IDictionaryEnumerator IDictionary.GetEnumerator() => _contents.GetEnumerator();
-    }
-
-    // https://github.com/dotnet/runtime/blob/2c62994efb2495dcaef2312de3ab25ea4792b23a/src/libraries/System.Diagnostics.Process/src/System/Diagnostics/Process.Windows.cs#L860-L879
-    private static string GetEnvironmentVariablesBlock(IDictionary<string, string> sd)
-    {
-        // https://docs.microsoft.com/en-us/windows/win32/procthread/changing-environment-variables
-        // "All strings in the environment block must be sorted alphabetically by name. The sort is
-        //  case-insensitive, Unicode order, without regard to locale. Because the equal sign is a
-        //  separator, it must not be used in the name of an environment variable."
-
-        var keys = new string[sd.Count];
-        sd.Keys.CopyTo(keys, 0);
-        Array.Sort(keys, StringComparer.OrdinalIgnoreCase);
-
-        // Join the null-terminated "key=val\0" strings
-        var result = new StringBuilder(8 * keys.Length);
-
-        foreach (string key in keys)
-        {
-            result.Append(key).Append('=').Append(sd[key]).Append('\0');
-        }
-
-        return result.ToString();
-    }
-    // ReSharper restore SuggestVarOrType_SimpleTypes
-
-    /// <summary>
-    /// DUPLICATE_* values for DuplicateHandle's dwDesiredAccess.
-    /// </summary>
-    [Flags]
-    private enum DuplicateOptions : uint
-    {
-        /// <summary>
-        /// Closes the source handle. This occurs regardless of any error status returned.
-        /// </summary>
-        CloseSource = 0x00000001,
-
-        /// <summary>
-        /// Ignores the dwDesiredAccess parameter. The duplicate handle has the same access as the source handle.
-        /// </summary>
-        SameAccess = 0x00000002,
-    }
-
-    /// <summary>
-    /// Duplicates an object handle.
-    /// </summary>
-    /// <param name="hSourceProcessHandle">
-    /// A handle to the process with the handle to be duplicated.
-    ///
-    /// The handle must have the PROCESS_DUP_HANDLE access right.
-    /// </param>
-    /// <param name="hSourceHandle">
-    /// The handle to be duplicated. This is an open object handle that is valid in the context of the source process.
-    /// For a list of objects whose handles can be duplicated, see the following Remarks section.
-    /// </param>
-    /// <param name="hTargetProcessHandle">
-    /// A handle to the process that is to receive the duplicated handle.
-    ///
-    /// The handle must have the PROCESS_DUP_HANDLE access right.
-    /// </param>
-    /// <param name="lpTargetHandle">
-    /// A pointer to a variable that receives the duplicate handle. This handle value is valid in the context of the target process.
-    ///
-    /// If hSourceHandle is a pseudo handle returned by GetCurrentProcess or GetCurrentThread, DuplicateHandle converts it to a real handle to a process or thread, respectively.
-    ///
-    /// If lpTargetHandle is NULL, the function duplicates the handle, but does not return the duplicate handle value to the caller. This behavior exists only for backward compatibility with previous versions of this function. You should not use this feature, as you will lose system resources until the target process terminates.
-    ///
-    /// This parameter is ignored if hTargetProcessHandle is NULL.
-    /// </param>
-    /// <param name="dwDesiredAccess">
-    /// The access requested for the new handle. For the flags that can be specified for each object type, see the following Remarks section.
-    ///
-    /// This parameter is ignored if the dwOptions parameter specifies the DUPLICATE_SAME_ACCESS flag. Otherwise, the flags that can be specified depend on the type of object whose handle is to be duplicated.
-    ///
-    /// This parameter is ignored if hTargetProcessHandle is NULL.
-    /// </param>
-    /// <param name="bInheritHandle">
-    /// A variable that indicates whether the handle is inheritable. If TRUE, the duplicate handle can be inherited by new processes created by the target process. If FALSE, the new handle cannot be inherited.
-    ///
-    /// This parameter is ignored if hTargetProcessHandle is NULL.
-    /// </param>
-    /// <param name="dwOptions">
-    /// Optional actions.
-    /// </param>
-    /// <returns>
-    /// If the function succeeds, the return value is nonzero.
-    ///
-    /// If the function fails, the return value is zero. To get extended error information, call GetLastError.
-    /// </returns>
-    /// <remarks>
-    /// See https://docs.microsoft.com/en-us/windows/win32/api/handleapi/nf-handleapi-duplicatehandle.
-    /// </remarks>
-    [DllImport("kernel32.dll", SetLastError = true)]
-    [return: MarshalAs(UnmanagedType.Bool)]
-    private static extern bool DuplicateHandle(
-        IntPtr hSourceProcessHandle,
-        IntPtr hSourceHandle,
-        IntPtr hTargetProcessHandle,
-        out IntPtr lpTargetHandle,
-        uint dwDesiredAccess,
-        [MarshalAs(UnmanagedType.Bool)] bool bInheritHandle,
-        DuplicateOptions dwOptions);
-
-    private static Process GetInheritableCurrentProcessHandle()
-    {
-        if (!DuplicateHandle(Process.GetCurrentProcess().Handle, Process.GetCurrentProcess().Handle, Process.GetCurrentProcess().Handle, out var inheritableCurrentProcessHandle, 0, true, DuplicateOptions.SameAccess))
-        {
-            Log.Error("Failed to call DuplicateHandle: Win32 error code {0}", Marshal.GetLastWin32Error());
-            return null;
-        }
-
-        return new ExistingProcess(inheritableCurrentProcessHandle);
-    }
+using System;
+using System.Collections;
+using System.Collections.Generic;
+using System.Diagnostics;
+using System.IO;
+using System.Runtime.InteropServices;
+using System.Text.Json;
+using System.Text;
+using Microsoft.Win32.SafeHandles;
+using PInvoke;
+using Serilog;
+using XIVLauncher.Common.Dalamud;
+using XIVLauncher.Common.PlatformAbstractions;
+
+namespace XIVLauncher.Common.Windows;
+
+public class WindowsDalamudRunner : IDalamudRunner
+{
+    public unsafe Process? Run(FileInfo runner, bool fakeLogin, bool noPlugins, bool noThirdPlugins, FileInfo gameExe, string gameArgs, IDictionary<string, string> environment, DalamudLoadMethod loadMethod, DalamudStartInfo dalamudStartInfo)
+    {
+        var inheritableCurrentProcess = GetInheritableCurrentProcessHandle();
+
+        if (gameExe == null)
+            throw new ArgumentNullException(nameof(gameExe), "Game path was null");
+
+        if (dalamudStartInfo == null)
+            throw new ArgumentNullException(nameof(dalamudStartInfo), "StartInfo was null");
+
+        if (dalamudStartInfo.TroubleshootingPackData == null)
+            throw new ArgumentNullException(nameof(dalamudStartInfo.TroubleshootingPackData), "TS data was null");
+
+        var launchArguments = new List<string>
+        {
+            DalamudInjectorArgs.LAUNCH,
+            DalamudInjectorArgs.Mode(loadMethod == DalamudLoadMethod.EntryPoint ? "entrypoint" : "inject"),
+            DalamudInjectorArgs.Game(gameExe.FullName),
+            DalamudInjectorArgs.WorkingDirectory(dalamudStartInfo.WorkingDirectory),
+            DalamudInjectorArgs.ConfigurationPath(dalamudStartInfo.ConfigurationPath),
+            DalamudInjectorArgs.PluginDirectory(dalamudStartInfo.PluginDirectory),
+            DalamudInjectorArgs.AssetDirectory(dalamudStartInfo.AssetDirectory),
+            DalamudInjectorArgs.ClientLanguage((int)dalamudStartInfo.Language),
+            DalamudInjectorArgs.DelayInitialize(dalamudStartInfo.DelayInitializeMs),
+            DalamudInjectorArgs.TsPackB64(Convert.ToBase64String(Encoding.UTF8.GetBytes(dalamudStartInfo.TroubleshootingPackData))),
+        };
+
+        if (inheritableCurrentProcess != null)
+            launchArguments.Add(DalamudInjectorArgs.HandleOwner((long)inheritableCurrentProcess.Handle));
+
+        if (loadMethod == DalamudLoadMethod.ACLonly)
+            launchArguments.Add(DalamudInjectorArgs.WITHOUT_DALAMUD);
+
+        if (fakeLogin)
+            launchArguments.Add(DalamudInjectorArgs.FAKE_ARGUMENTS);
+
+        if (noPlugins)
+            launchArguments.Add(DalamudInjectorArgs.NO_PLUGIN);
+
+        if (noThirdPlugins)
+            launchArguments.Add(DalamudInjectorArgs.NO_THIRD_PARTY);
+
+        launchArguments.Add("--");
+        launchArguments.Add(gameArgs);
+
+        var joinedArguments = string.Join(" ", launchArguments);
+        var fullCommandLine = $"\"{runner.FullName}\" {joinedArguments}";
+        var envVars = SafeGetEnvVars();
+
+        // Merge specified env vars into existing env var dict
+        foreach (var keyValuePair in environment)
+        {
+            if (envVars.ContainsKey(keyValuePair.Key))
+                envVars[keyValuePair.Key] = keyValuePair.Value;
+            else
+                envVars.Add(keyValuePair.Key, keyValuePair.Value);
+        }
+
+        try
+        {
+            var environmentBlock = GetEnvironmentVariablesBlock(envVars);
+
+            Log.Verbose("Starting launch Dalamud with\n\tCmdLine: {CommandLine}\n\tEnvBlock: {EnvironmentBlock}",
+                fullCommandLine,
+                environmentBlock.Replace("\0", "\\0"));
+
+            var kernelStartupInfo = Kernel32.STARTUPINFO.Create();
+            Kernel32.PROCESS_INFORMATION kernelProcessInfo;
+
+            var pipeSecAttr = Kernel32.SECURITY_ATTRIBUTES.Create();
+            pipeSecAttr.bInheritHandle = 1;
+
+            // Create the pipe used to capture stdout
+            if (!Kernel32.CreatePipe(
+                    out var tempOutputHandle,
+                    out var childOutputPipeHandle,
+                    pipeSecAttr, 0))
+            {
+                throw new Win32Exception();
+            }
+
+            Log.Verbose("=> Acquired pipe");
+
+            var currentProcHandle = Kernel32.GetCurrentProcess();
+
+            // Duplicate the pipe's handle, so that we can still access it even if the child process closes it
+            if (!DuplicateHandle(currentProcHandle.DangerousGetHandle(),
+                    tempOutputHandle.DangerousGetHandle(),
+                    currentProcHandle.DangerousGetHandle(),
+                    out IntPtr parentOutputPipeHandle,
+                    0,
+                    false,
+                    DuplicateOptions.SameAccess))
+            {
+                throw new Win32Exception();
+            }
+
+            Log.Verbose("=> Duplicated pipe handle");
+
+            kernelStartupInfo.dwFlags = Kernel32.StartupInfoFlags.STARTF_USESTDHANDLES;
+            kernelStartupInfo.hStdOutput = childOutputPipeHandle.DangerousGetHandle();
+
+            // Start process
+            fixed (char* environmentBlockPtr = environmentBlock)
+            {
+                const Kernel32.CreateProcessFlags FLAGS = Kernel32.CreateProcessFlags.CREATE_NO_WINDOW |
+                                                          Kernel32.CreateProcessFlags.CREATE_UNICODE_ENVIRONMENT;
+
+                var retVal = Kernel32.CreateProcess(
+                    null,
+                    fullCommandLine,
+                    (Kernel32.SECURITY_ATTRIBUTES*)0,
+                    (Kernel32.SECURITY_ATTRIBUTES*)0,
+                    true,
+                    FLAGS,
+                    environmentBlockPtr,
+                    Environment.CurrentDirectory,
+                    ref kernelStartupInfo,
+                    out kernelProcessInfo);
+
+                if (!retVal)
+                    throw new Win32Exception();
+            }
+
+            Log.Verbose("=> Started process");
+
+            // Close thread handle, it will leak otherwise
+            if (kernelProcessInfo.hThread != IntPtr.Zero && kernelProcessInfo.hThread != new IntPtr(-1))
+                Kernel32.CloseHandle(kernelProcessInfo.hThread);
+
+            // Create stdout stream reader with our pipe
+            var stdoutEncoding = new UTF8Encoding(encoderShouldEmitUTF8Identifier: false);
+            using var stdoutStream = new StreamReader(new FileStream(new SafeFileHandle(parentOutputPipeHandle, false), FileAccess.Read, 4096, false), stdoutEncoding, true, 4096);
+
+            // Wait for the process to exit
+            const int WAIT_INJECTOR_TIMEOUT_MS = 60 * 1000;
+            var res = Kernel32.WaitForSingleObject(new SafeProcessHandle(kernelProcessInfo.hProcess, false), WAIT_INJECTOR_TIMEOUT_MS);
+
+            if (res != Kernel32.WaitForSingleObjectResult.WAIT_OBJECT_0)
+            {
+                if (res == Kernel32.WaitForSingleObjectResult.WAIT_FAILED)
+                    throw new Win32Exception();
+
+                throw new DalamudRunnerException("Injector did not exit in the expected timeout period");
+            }
+
+            Log.Verbose("=> WaitForSingleObject() complete");
+
+            // Check the exit code
+            if (!Kernel32.GetExitCodeProcess(kernelProcessInfo.hProcess, out var exitCode))
+                throw new Win32Exception();
+
+            if (exitCode != 0)
+                throw new DalamudRunnerException($"Injector exit code was {exitCode}");
+
+            // Check if the stream is empty, if not, read a line from it(json with pid/handle)
+            if (stdoutStream.EndOfStream)
+                throw new DalamudRunnerException("Injector output stream was empty");
+
+            var output = stdoutStream.ReadLine();
+            if (string.IsNullOrEmpty(output))
+                throw new DalamudRunnerException("No injector output");
+
+            Log.Verbose("=> Reading result");
+
+            Process gameProcess;
+
+            try
+            {
+                Process gameProcess;
+                Log.Verbose("=> Dalamud.Injector output: {Output}", output);
+                var dalamudConsoleOutput = JsonConvert.DeserializeObject<DalamudConsoleOutput>(output);
+
+                if (dalamudConsoleOutput.Handle == 0)
+                {
+                    Log.Warning($"=> Dalamud returned NULL process handle, attempting to recover by creating a new one from pid {dalamudConsoleOutput.Pid}...");
+                    gameProcess = Process.GetProcessById(dalamudConsoleOutput.Pid);
+                }
+                else
+                {
+                    gameProcess = new ExistingProcess((IntPtr)dalamudConsoleOutput.Handle);
+                }
+
+                try
+                {
+                    Log.Verbose($"=> Got game process handle {gameProcess.Handle} with pid {gameProcess.Id}");
+                }
+                catch (InvalidOperationException ex)
+                {
+                    Log.Error(ex, $"=> Dalamud returned invalid process handle {gameProcess.Handle}, attempting to recover by creating a new one from pid {dalamudConsoleOutput.Pid}...");
+                    gameProcess = Process.GetProcessById(dalamudConsoleOutput.Pid);
+                    Log.Warning($"=> Recovered with process handle {gameProcess.Handle}");
+                }
+
+                if (gameProcess.Id != dalamudConsoleOutput.Pid)
+                    Log.Warning($"=> Internal Process ID {gameProcess.Id} does not match Dalamud provided one {dalamudConsoleOutput.Pid}");
+            }
+            catch (Exception ex)
+            {
+                Log.Error(ex, $"=> Couldn't parse Dalamud output: {output}");
+                return null;
+            }
+
+            Log.Verbose("=> Closing handles");
+
+            // Close our own pipe, the child will have closed its
+            Kernel32.CloseHandle(parentOutputPipeHandle);
+
+            // Close the child process handle
+            Kernel32.CloseHandle(kernelProcessInfo.hProcess);
+
+            return gameProcess;
+        }
+        catch (Exception ex)
+        {
+            throw new DalamudRunnerException("Error trying to start Dalamud.", ex);
+        }
+    }
+
+    // ReSharper disable SuggestVarOrType_SimpleTypes
+
+    /*
+    * .NET Framework BUG: ProcessStartInfo.EnvironmentVariables can't handle
+    * env vars with the same name, but different casing. This is usually forbidden
+    * on Windows but we all know what that means.
+    *
+    * New code taken from .NET Core
+    * https://github.com/dotnet/runtime/blob/2c62994efb2495dcaef2312de3ab25ea4792b23a/src/libraries/System.Diagnostics.Process/src/System/Diagnostics/ProcessStartInfo.cs#L97-L110
+    */
+    private static IDictionary<string, string> SafeGetEnvVars()
+    {
+        IDictionary envVars = System.Environment.GetEnvironmentVariables();
+
+        var envDict = new DictionaryWrapper(new Dictionary<string, string?>(
+            envVars.Count,
+            StringComparer.OrdinalIgnoreCase));
+
+        // Manual use of IDictionaryEnumerator instead of foreach to avoid DictionaryEntry box allocations.
+        IDictionaryEnumerator e = envVars.GetEnumerator();
+
+        Debug.Assert(!(e is IDisposable), "Environment.GetEnvironmentVariables should not be IDisposable.");
+
+        while (e.MoveNext())
+        {
+            DictionaryEntry entry = e.Entry;
+            envDict.Add((string)entry.Key, (string?)entry.Value);
+        }
+
+        return envDict;
+    }
+
+    // https://github.com/dotnet/runtime/blob/2c62994efb2495dcaef2312de3ab25ea4792b23a/src/libraries/System.Diagnostics.Process/src/System/Collections/Specialized/DictionaryWrapper.cs#L8
+    private sealed class DictionaryWrapper : IDictionary<string, string?>, IDictionary
+    {
+        private readonly Dictionary<string, string?> _contents;
+
+        public DictionaryWrapper(Dictionary<string, string?> contents)
+        {
+            _contents = contents;
+        }
+
+        public string? this[string key]
+        {
+            get => _contents[key];
+            set => _contents[key] = value;
+        }
+
+        public object? this[object key]
+        {
+            get => this[(string)key];
+            set => this[(string)key] = (string?)value;
+        }
+
+        public ICollection<string> Keys => _contents.Keys;
+        public ICollection<string?> Values => _contents.Values;
+
+        ICollection IDictionary.Keys => _contents.Keys;
+        ICollection IDictionary.Values => _contents.Values;
+
+        public int Count => _contents.Count;
+
+        public bool IsReadOnly => ((IDictionary)_contents).IsReadOnly;
+        public bool IsSynchronized => ((IDictionary)_contents).IsSynchronized;
+        public bool IsFixedSize => ((IDictionary)_contents).IsFixedSize;
+        public object SyncRoot => ((IDictionary)_contents).SyncRoot;
+
+        public void Add(string key, string? value) => this[key] = value;
+
+        public void Add(KeyValuePair<string, string?> item) => Add(item.Key, item.Value);
+
+        public void Add(object key, object? value) => Add((string)key, (string?)value);
+
+        public void Clear() => _contents.Clear();
+
+        public bool Contains(KeyValuePair<string, string?> item)
+        {
+            return _contents.ContainsKey(item.Key) && _contents[item.Key] == item.Value;
+        }
+
+        public bool Contains(object key) => ContainsKey((string)key);
+        public bool ContainsKey(string key) => _contents.ContainsKey(key);
+        public bool ContainsValue(string? value) => _contents.ContainsValue(value);
+
+        public void CopyTo(KeyValuePair<string, string?>[] array, int arrayIndex)
+        {
+            ((IDictionary<string, string?>)_contents).CopyTo(array, arrayIndex);
+        }
+
+        public void CopyTo(Array array, int index) => ((IDictionary)_contents).CopyTo(array, index);
+
+        public bool Remove(string key) => _contents.Remove(key);
+        public void Remove(object key) => Remove((string)key);
+
+        public bool Remove(KeyValuePair<string, string?> item)
+        {
+            if (!Contains(item))
+            {
+                return false;
+            }
+
+            return Remove(item.Key);
+        }
+
+        public bool TryGetValue(string key, out string? value) => _contents.TryGetValue(key, out value);
+
+        public IEnumerator<KeyValuePair<string, string?>> GetEnumerator() => _contents.GetEnumerator();
+        IEnumerator IEnumerable.GetEnumerator() => _contents.GetEnumerator();
+        IDictionaryEnumerator IDictionary.GetEnumerator() => _contents.GetEnumerator();
+    }
+
+    // https://github.com/dotnet/runtime/blob/2c62994efb2495dcaef2312de3ab25ea4792b23a/src/libraries/System.Diagnostics.Process/src/System/Diagnostics/Process.Windows.cs#L860-L879
+    private static string GetEnvironmentVariablesBlock(IDictionary<string, string> sd)
+    {
+        // https://docs.microsoft.com/en-us/windows/win32/procthread/changing-environment-variables
+        // "All strings in the environment block must be sorted alphabetically by name. The sort is
+        //  case-insensitive, Unicode order, without regard to locale. Because the equal sign is a
+        //  separator, it must not be used in the name of an environment variable."
+
+        var keys = new string[sd.Count];
+        sd.Keys.CopyTo(keys, 0);
+        Array.Sort(keys, StringComparer.OrdinalIgnoreCase);
+
+        // Join the null-terminated "key=val\0" strings
+        var result = new StringBuilder(8 * keys.Length);
+
+        foreach (string key in keys)
+        {
+            result.Append(key).Append('=').Append(sd[key]).Append('\0');
+        }
+
+        return result.ToString();
+    }
+    // ReSharper restore SuggestVarOrType_SimpleTypes
+
+    /// <summary>
+    /// DUPLICATE_* values for DuplicateHandle's dwDesiredAccess.
+    /// </summary>
+    [Flags]
+    private enum DuplicateOptions : uint
+    {
+        /// <summary>
+        /// Closes the source handle. This occurs regardless of any error status returned.
+        /// </summary>
+        CloseSource = 0x00000001,
+
+        /// <summary>
+        /// Ignores the dwDesiredAccess parameter. The duplicate handle has the same access as the source handle.
+        /// </summary>
+        SameAccess = 0x00000002,
+    }
+
+    /// <summary>
+    /// Duplicates an object handle.
+    /// </summary>
+    /// <param name="hSourceProcessHandle">
+    /// A handle to the process with the handle to be duplicated.
+    ///
+    /// The handle must have the PROCESS_DUP_HANDLE access right.
+    /// </param>
+    /// <param name="hSourceHandle">
+    /// The handle to be duplicated. This is an open object handle that is valid in the context of the source process.
+    /// For a list of objects whose handles can be duplicated, see the following Remarks section.
+    /// </param>
+    /// <param name="hTargetProcessHandle">
+    /// A handle to the process that is to receive the duplicated handle.
+    ///
+    /// The handle must have the PROCESS_DUP_HANDLE access right.
+    /// </param>
+    /// <param name="lpTargetHandle">
+    /// A pointer to a variable that receives the duplicate handle. This handle value is valid in the context of the target process.
+    ///
+    /// If hSourceHandle is a pseudo handle returned by GetCurrentProcess or GetCurrentThread, DuplicateHandle converts it to a real handle to a process or thread, respectively.
+    ///
+    /// If lpTargetHandle is NULL, the function duplicates the handle, but does not return the duplicate handle value to the caller. This behavior exists only for backward compatibility with previous versions of this function. You should not use this feature, as you will lose system resources until the target process terminates.
+    ///
+    /// This parameter is ignored if hTargetProcessHandle is NULL.
+    /// </param>
+    /// <param name="dwDesiredAccess">
+    /// The access requested for the new handle. For the flags that can be specified for each object type, see the following Remarks section.
+    ///
+    /// This parameter is ignored if the dwOptions parameter specifies the DUPLICATE_SAME_ACCESS flag. Otherwise, the flags that can be specified depend on the type of object whose handle is to be duplicated.
+    ///
+    /// This parameter is ignored if hTargetProcessHandle is NULL.
+    /// </param>
+    /// <param name="bInheritHandle">
+    /// A variable that indicates whether the handle is inheritable. If TRUE, the duplicate handle can be inherited by new processes created by the target process. If FALSE, the new handle cannot be inherited.
+    ///
+    /// This parameter is ignored if hTargetProcessHandle is NULL.
+    /// </param>
+    /// <param name="dwOptions">
+    /// Optional actions.
+    /// </param>
+    /// <returns>
+    /// If the function succeeds, the return value is nonzero.
+    ///
+    /// If the function fails, the return value is zero. To get extended error information, call GetLastError.
+    /// </returns>
+    /// <remarks>
+    /// See https://docs.microsoft.com/en-us/windows/win32/api/handleapi/nf-handleapi-duplicatehandle.
+    /// </remarks>
+    [DllImport("kernel32.dll", SetLastError = true)]
+    [return: MarshalAs(UnmanagedType.Bool)]
+    private static extern bool DuplicateHandle(
+        IntPtr hSourceProcessHandle,
+        IntPtr hSourceHandle,
+        IntPtr hTargetProcessHandle,
+        out IntPtr lpTargetHandle,
+        uint dwDesiredAccess,
+        [MarshalAs(UnmanagedType.Bool)] bool bInheritHandle,
+        DuplicateOptions dwOptions);
+
+    private static Process GetInheritableCurrentProcessHandle()
+    {
+        if (!DuplicateHandle(Process.GetCurrentProcess().Handle, Process.GetCurrentProcess().Handle, Process.GetCurrentProcess().Handle, out var inheritableCurrentProcessHandle, 0, true, DuplicateOptions.SameAccess))
+        {
+            Log.Error("Failed to call DuplicateHandle: Win32 error code {0}", Marshal.GetLastWin32Error());
+            return null;
+        }
+
+        return new ExistingProcess(inheritableCurrentProcessHandle);
+    }
 }