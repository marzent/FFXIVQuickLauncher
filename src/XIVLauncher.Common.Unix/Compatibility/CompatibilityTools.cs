--- conflicted
+++ resolved
@@ -236,10 +236,7 @@
         helperProcess.Start();
         if (writeLog)
             helperProcess.BeginErrorReadLine();
-<<<<<<< HEAD
-=======
-
->>>>>>> a2131bf3
+
         return helperProcess;
     }
 
