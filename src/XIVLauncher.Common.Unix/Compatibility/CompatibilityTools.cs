﻿using System;
using System.Collections.Generic;
using System.Collections.Specialized;
using System.Diagnostics;
using System.IO;
using System.Linq;
using System.Net.Http;
using System.Threading.Tasks;
using Serilog;

namespace XIVLauncher.Common.Unix.Compatibility;

public class CompatibilityTools
{
    private DirectoryInfo toolDirectory;
<<<<<<< HEAD
    private readonly WineStartupType startupType;
    private readonly string customWineBinPath;
=======
    private DirectoryInfo gameConfigDirectory;
>>>>>>> 01c1de06

    private const string WINE_TKG_RELEASE_URL = "https://github.com/Kron4ek/Wine-Builds/releases/download/7.6/wine-7.6-staging-tkg-amd64.tar.xz";
    private const string WINE_TKG_RELEASE_NAME = "wine-7.6-staging-tkg-amd64";

    private string WineBinPath => startupType == WineStartupType.Managed ?
                                    Path.Combine(toolDirectory.FullName, WINE_TKG_RELEASE_NAME, "bin") :
                                    customWineBinPath;
    public string Wine64Path => Path.Combine(WineBinPath, "wine64");
    public string WineServerPath => Path.Combine(WineBinPath, "wineserver");

    private readonly string wineDebugVars;
    private readonly FileInfo wineLogFile;

    public DirectoryInfo Prefix { get; private set; }
    public DirectoryInfo DotnetRuntime { get; private set; }
    public bool IsToolReady { get; private set; }

    public bool IsToolDownloaded => File.Exists(Wine64Path) && this.Prefix.Exists;

<<<<<<< HEAD
    private readonly Dxvk.DxvkHudType hudType;

    public CompatibilityTools(WineStartupType? startupType, string customWineBinPath, Storage storage, Dxvk.DxvkHudType hudType, string wineDebugVars, FileInfo wineLogFile)
=======
    public CompatibilityTools(Storage storage, DirectoryInfo configDirectory)
>>>>>>> 01c1de06
    {
        this.startupType = startupType ?? WineStartupType.Managed;
        this.customWineBinPath = customWineBinPath;
        this.hudType = hudType;
        this.wineDebugVars = wineDebugVars;
        this.wineLogFile = wineLogFile;

        var toolsFolder = storage.GetFolder("compatibilitytool");

        this.toolDirectory = new DirectoryInfo(Path.Combine(toolsFolder.FullName, "beta"));
        this.gameConfigDirectory = configDirectory;
        this.Prefix = storage.GetFolder("wineprefix");
        this.DotnetRuntime = storage.GetFolder("runtime");

        if (!this.toolDirectory.Exists)
            this.toolDirectory.Create();

        if (!this.Prefix.Exists)
            this.Prefix.Create();
    }

    public async Task EnsureTool()
    {
        if (File.Exists(Wine64Path))
        {
            IsToolReady = true;
            return;
        }

        Log.Information("Compatibility tool does not exist, downloading");

        using var client = new HttpClient();
        var tempPath = Path.GetTempFileName();

        File.WriteAllBytes(tempPath, await client.GetByteArrayAsync(WINE_TKG_RELEASE_URL).ConfigureAwait(false));

        Util.Untar(tempPath, this.toolDirectory.FullName);

        Log.Information("Compatibility tool successfully extracted to {Path}", this.toolDirectory.FullName);

        File.Delete(tempPath);

        EnsurePrefix();
        await Dxvk.InstallDxvk(Prefix).ConfigureAwait(false);

        IsToolReady = true;
    }

    private void ResetPrefix()
    {
        this.Prefix.Refresh();

        if (this.Prefix.Exists)
            this.Prefix.Delete(true);

        this.Prefix.Create();
        EnsurePrefix();
    }

    public void EnsurePrefix()
    {
        RunInPrefix("cmd /c dir %userprofile%/Documents > nul").WaitForExit();
    }

    public Process RunInPrefix(string command, string workingDirectory = "", IDictionary<string, string> environment = null, bool redirectOutput = false)
    {
        var psi = new ProcessStartInfo(Wine64Path);
        psi.Arguments = command;
        return RunInPrefix(psi, workingDirectory, environment, redirectOutput);
    }

    public Process RunInPrefix(string[] args, string workingDirectory = "", IDictionary<string, string> environment = null, bool redirectOutput = false)
    {
        var psi = new ProcessStartInfo(Wine64Path);
        foreach (var arg in args)
            psi.ArgumentList.Add(arg);
        return RunInPrefix(psi, workingDirectory, environment, redirectOutput);
    }

    private void MergeDictionaries(StringDictionary a, IDictionary<string, string> b)
    {
        if (b is null)
            return;
        foreach (var keyValuePair in b)
        {
            if (a.ContainsKey(keyValuePair.Key))
                a[keyValuePair.Key] = keyValuePair.Value;
            else
                a.Add(keyValuePair.Key, keyValuePair.Value);
        }
    }

    private Process RunInPrefix(ProcessStartInfo psi, string workingDirectory = "", IDictionary<string, string> environment = null, bool redirectOutput = false)
    {
        var logWriter = new StreamWriter(wineLogFile.FullName);
        psi.RedirectStandardOutput = redirectOutput;
        psi.RedirectStandardError = true;
        psi.UseShellExecute = false;
        psi.WorkingDirectory = workingDirectory;

        var wineEnviromentVariables = new Dictionary<string, string>();
        wineEnviromentVariables.Add("WINEPREFIX", this.Prefix.FullName);
        wineEnviromentVariables.Add("WINEDLLOVERRIDES", "d3d9,d3d11,d3d10core,dxgi,mscoree=n");
        if (!string.IsNullOrEmpty(this.wineDebugVars))
        {
            wineEnviromentVariables.Add("WINEDEBUG", this.wineDebugVars);
        }

        wineEnviromentVariables.Add("XL_WINEONLINUX", "true");

        string dxvkHud = hudType switch
        {
            Dxvk.DxvkHudType.None => "0",
            Dxvk.DxvkHudType.Fps => "fps",
            Dxvk.DxvkHudType.Full => "full",
            _ => throw new ArgumentOutOfRangeException()
        };
        wineEnviromentVariables.Add("DXVK_HUD", dxvkHud);
        wineEnviromentVariables.Add("DXVK_ASYNC", "1");

        MergeDictionaries(psi.EnvironmentVariables, wineEnviromentVariables);
        MergeDictionaries(psi.EnvironmentVariables, environment);

        Process helperProcess = new();
        helperProcess.StartInfo = psi; 
        helperProcess.ErrorDataReceived += new DataReceivedEventHandler((_, errLine) => logWriter.WriteLine(errLine.Data));
        
        helperProcess.Start();
        helperProcess.BeginErrorReadLine();
        return helperProcess;
    }

    public Int32[] GetProcessIds(string executableName)
    {
        var wineDbg = RunInPrefix("winedbg --command \"info proc\"", redirectOutput: true);
        var output = wineDbg.StandardOutput.ReadToEnd();
        var matchingLines = output.Split('\n', StringSplitOptions.RemoveEmptyEntries).Where(l => l.Contains(executableName));
        return matchingLines.Select(l => int.Parse(l.Substring(1, 8), System.Globalization.NumberStyles.HexNumber)).ToArray();
    }

    public Int32 GetProcessId(string executableName)
    {
        return GetProcessIds(executableName).FirstOrDefault();
    }

    public string UnixToWinePath(string unixPath)
    {
        var winePath = RunInPrefix($"winepath --windows {unixPath}", redirectOutput: true);
        var output = winePath.StandardOutput.ReadToEnd();
        return output.Split('\n', StringSplitOptions.RemoveEmptyEntries).LastOrDefault();
    }

    public void AddRegistryKey(string key, string value, string data)
    {
        var args = new string[] { "reg", "add", key, "/v", value, "/d", data, "/f" };
        var wineProcess = RunInPrefix(args);
        wineProcess.WaitForExit();
    }

    public void Kill()
    {
        var psi = new ProcessStartInfo(WineServerPath)
        {
            Arguments = "-k"
        };
        psi.EnvironmentVariables.Add("WINEPREFIX", this.Prefix.FullName);

        Process.Start(psi);
    }

    public void EnsureGameFixes()
    {
        EnsurePrefix();
        GameFixes.AddDefaultConfig(gameConfigDirectory);
    }
}<|MERGE_RESOLUTION|>--- conflicted
+++ resolved
@@ -13,12 +13,10 @@
 public class CompatibilityTools
 {
     private DirectoryInfo toolDirectory;
-<<<<<<< HEAD
+    private DirectoryInfo gameConfigDirectory;
+
     private readonly WineStartupType startupType;
     private readonly string customWineBinPath;
-=======
-    private DirectoryInfo gameConfigDirectory;
->>>>>>> 01c1de06
 
     private const string WINE_TKG_RELEASE_URL = "https://github.com/Kron4ek/Wine-Builds/releases/download/7.6/wine-7.6-staging-tkg-amd64.tar.xz";
     private const string WINE_TKG_RELEASE_NAME = "wine-7.6-staging-tkg-amd64";
@@ -38,13 +36,10 @@
 
     public bool IsToolDownloaded => File.Exists(Wine64Path) && this.Prefix.Exists;
 
-<<<<<<< HEAD
     private readonly Dxvk.DxvkHudType hudType;
 
-    public CompatibilityTools(WineStartupType? startupType, string customWineBinPath, Storage storage, Dxvk.DxvkHudType hudType, string wineDebugVars, FileInfo wineLogFile)
-=======
-    public CompatibilityTools(Storage storage, DirectoryInfo configDirectory)
->>>>>>> 01c1de06
+    public CompatibilityTools(WineStartupType? startupType, string customWineBinPath, Storage storage,
+        Dxvk.DxvkHudType hudType, string wineDebugVars, FileInfo wineLogFile, DirectoryInfo configDirectory)
     {
         this.startupType = startupType ?? WineStartupType.Managed;
         this.customWineBinPath = customWineBinPath;
