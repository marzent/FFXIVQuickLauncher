using System;
using System.Collections.Generic;
using System.Diagnostics;
using System.IO;
using System.Linq;
using System.Threading;
using System.Threading.Tasks;
using System.Windows;
using System.Windows.Controls;
using System.Windows.Input;
using System.Windows.Media;
using System.Windows.Media.Imaging;
using CheapLoc;
using MaterialDesignThemes.Wpf;
using Serilog;
using XIVLauncher.Accounts;
using XIVLauncher.Addon;
using XIVLauncher.Cache;
using XIVLauncher.Dalamud;
using XIVLauncher.Game;
using XIVLauncher.Game.Patch;
using XIVLauncher.PatchInstaller;
using XIVLauncher.PatchInstaller.PatcherIpcMessages;
using XIVLauncher.Settings;
using XIVLauncher.Windows.ViewModel;
using Timer = System.Timers.Timer;

namespace XIVLauncher.Windows
{
    /// <summary>
    ///     Interaction logic for MainWindow.xaml
    /// </summary>
    public partial class MainWindow : Window
    {
        private Timer _bannerChangeTimer;
        private Headlines _headlines;
        private BitmapImage[] _bannerBitmaps;
        private int _currentBannerIndex;

        private Timer _maintenanceQueueTimer;

        private readonly Launcher _launcher = new Launcher();
        private readonly Game.Patch.PatchInstaller _installer = new Game.Patch.PatchInstaller();

        private AccountManager _accountManager;

        private bool _isLoggingIn;

        public MainWindow()
        {
            InitializeComponent();

            this.DataContext = new MainWindowViewModel();

            NewsListView.ItemsSource = new List<News>
            {
                new News
                {
                    Title = Loc.Localize("NewsLoading", "Loading..."),
                    Tag = "DlError"
                }
            };

#if !XL_NOAUTOUPDATE
            Title += " v" + Util.GetAssemblyVersion();
#else
            Title += " " + Util.GetGitHash();
#endif

#if XL_NOAUTOUPDATE
            Title += " - UNSUPPORTED VERSION - NO UPDATES - COULD DO BAD THINGS";
#endif

            if (Util.IsWine)
                Title += " - Wine on Linux";
        }

        private void SetupHeadlines()
        {
            try
            {
                _bannerChangeTimer?.Stop();

                _headlines = Headlines.Get(_launcher, App.Settings.Language.GetValueOrDefault(ClientLanguage.English));

                _bannerBitmaps = new BitmapImage[_headlines.Banner.Length];
                for (var i = 0; i < _headlines.Banner.Length; i++)
                {
                    var imageBytes = _launcher.DownloadAsLauncher(_headlines.Banner[i].LsbBanner.ToString(), App.Settings.Language.GetValueOrDefault(ClientLanguage.English));

                    using var stream = new MemoryStream(imageBytes);

                    var bitmapImage = new BitmapImage();
                    bitmapImage.BeginInit();
                    bitmapImage.StreamSource = stream;
                    bitmapImage.CacheOption = BitmapCacheOption.OnLoad;
                    bitmapImage.EndInit();
                    bitmapImage.Freeze();

                    _bannerBitmaps[i] = bitmapImage;
                }

                Dispatcher.BeginInvoke(new Action(() => { BannerImage.Source = _bannerBitmaps[0]; }));

                _bannerChangeTimer = new Timer {Interval = 5000};

                _bannerChangeTimer.Elapsed += (o, args) =>
                {
                    if (_currentBannerIndex + 1 > _headlines.Banner.Length - 1)
                        _currentBannerIndex = 0;
                    else
                        _currentBannerIndex++;

                    Dispatcher.BeginInvoke(new Action(() =>
                    {
                        BannerImage.Source = _bannerBitmaps[_currentBannerIndex];
                    }));
                };

                _bannerChangeTimer.AutoReset = true;
                _bannerChangeTimer.Start();

                Dispatcher.BeginInvoke(new Action(() => { NewsListView.ItemsSource = _headlines.News; }));
            }
            catch (Exception)
            {
                Dispatcher.BeginInvoke(new Action(() =>
                {
                    NewsListView.ItemsSource = new List<News> {new News {Title = Loc.Localize("NewsDlFailed", "Could not download news data."), Tag = "DlError"}};
                }));
            }
        }

        public void Initialize()
        {
#if DEBUG
            var fakeStartMenuItem = new MenuItem
            {
                Header = "Fake start"
            };
            fakeStartMenuItem.Click += FakeStart_OnClick;

            LoginContextMenu.Items.Add(fakeStartMenuItem);
#endif

            // Upgrade the stored settings if needed
            if (Properties.Settings.Default.UpgradeRequired)
            {
                Log.Information("Settings upgrade required...");
                Properties.Settings.Default.Upgrade();
                Properties.Settings.Default.UpgradeRequired = false;
                Properties.Settings.Default.Save();
            }

            // Clean up invalid addons
            if (App.Settings.AddonList != null)
                App.Settings.AddonList = App.Settings.AddonList.Where(x => !string.IsNullOrEmpty(x.Addon.Path)).ToList();

            App.Settings.EncryptArguments ??= true;
            App.Settings.AskBeforePatchInstall ??= true;

            var gateStatus = false;
            try
            {
                gateStatus = _launcher.GetGateStatus();
            }
            catch
            {
                // ignored
            }

            if (!gateStatus) WorldStatusPackIcon.Foreground = new SolidColorBrush(Color.FromRgb(242, 24, 24));

            var version = Util.GetAssemblyVersion();
            if (Properties.Settings.Default.LastVersion != version)
            {
                new ChangelogWindow().ShowDialog();

                Properties.Settings.Default.LastVersion = version;

                Properties.Settings.Default.Save();
            }

            _accountManager = new AccountManager(App.Settings);

            var savedAccount = _accountManager.CurrentAccount;

            if (savedAccount != null)
                SwitchAccount(savedAccount, false);

            AutoLoginCheckBox.IsChecked = App.Settings.AutologinEnabled;

            if (App.Settings.AutologinEnabled && savedAccount != null && !Keyboard.Modifiers.HasFlag(ModifierKeys.Shift))
            {
                Log.Information("Engaging Autologin...");

                try
                {
                    HandleLogin(true);
                    return;
                }
                catch (Exception ex)
                {
                    new ErrorWindow(ex, Loc.Localize("CheckLoginInfo", "Additionally, please check your login information or try again."), "AutoLogin")
                        .ShowDialog();
                    App.Settings.AutologinEnabled = false;
                    _isLoggingIn = false;
                }
            }
            else if (Keyboard.Modifiers.HasFlag(ModifierKeys.Shift) || bool.Parse(Environment.GetEnvironmentVariable("XL_NOAUTOLOGIN") ?? "false"))
            {
                App.Settings.AutologinEnabled = false;
                AutoLoginCheckBox.IsChecked = false;
            }

            if (App.Settings.GamePath?.Exists != true)
            {
                var setup = new FirstTimeSetup();
                setup.ShowDialog();
                
                SettingsControl.ReloadSettings();
            }

            Task.Run(SetupHeadlines);

            ProblemCheck.RunCheck();

            Log.Information("MainWindow initialized.");

            Show();
            Activate();
        }

        private void LoginButton_Click(object sender, RoutedEventArgs e)
        {
            HandleLogin(false, true);
        }

        private void LoginNoStart_Click(object sender, RoutedEventArgs e)
        {
            HandleLogin(false, false);
        }

        private void HandleBootCheck(Action whenFinishAction)
        {
            try
            {
                App.Settings.PatchPath ??= new DirectoryInfo(Path.Combine(Paths.RoamingPath, "patches"));

                Game.Patch.PatchList.PatchListEntry[] bootPatches = null;
                try
                {
                    bootPatches = _launcher.CheckBootVersion(App.Settings.GamePath);
                }
                catch (Exception ex)
                {
                    Log.Error(ex, "Unable to check boot version.");
                    MessageBox.Show(Loc.Localize("CheckBootVersionError", "XIVLauncher was not able to check the boot version for the select game installation. This can happen if a maintenance is currently in progress or if your connection to the version check server is not available. Please report this error if you are able to login with the official launcher, but not XIVLauncher."), "XIVLauncher", MessageBoxButton.OK, MessageBoxImage.Error);

                    _isLoggingIn = false;

                    Task.Run(SetupHeadlines);
                    Show();
                    Activate();
                    return;
                }
                
                if (bootPatches != null)
                {
                    var mutex = new Mutex(false, "XivLauncherIsPatching");
                    if (mutex.WaitOne(0, false))
                    {
                        if (Util.CheckIsGameOpen())
                        {
                            MessageBox.Show(
                                Loc.Localize("GameIsOpenError",
                                    "The game and/or the official launcher are open. XIVLauncher cannot patch the game if this is the case.\nPlease close the official launcher and try again."),
                                "XIVLauncher", MessageBoxButton.OK, MessageBoxImage.Exclamation);

                            Environment.Exit(0);
                            return;
                        }

                        var patcher = new PatchManager(Repository.Boot, bootPatches, App.Settings.GamePath,
                            App.Settings.PatchPath, _installer);

                        var progressDialog = new PatchDownloadDialog(patcher);
                        progressDialog.Show();
                        this.Hide();

                        patcher.OnFinish += (sender, args) =>
                        {
                            if (args)
                            {
                                progressDialog.Dispatcher.Invoke(() => progressDialog.Close());
                                whenFinishAction?.Invoke();
                            }
                            else
                            {
                                this.Dispatcher.Invoke(() =>
                                {
                                    this.Show();
                                    _isLoggingIn = false;
                                });
                            }
                            
                            mutex.Close();
                            mutex = null;
                        };

                        patcher.Start();
                    }
                    else
                    {
                        MessageBox.Show(Loc.Localize("PatcherAlreadyInProgress", "XIVLauncher is already patching your game in another instance. Please check if XIVLauncher is still open."), "XIVLauncher", MessageBoxButton.OK, MessageBoxImage.Error);
                        Environment.Exit(0);
                    }
                }
                else
                {
                    whenFinishAction?.Invoke();
                }
            }
            catch (Exception ex)
            {
                new ErrorWindow(ex, "Could not patch boot.", nameof(HandleBootCheck)).ShowDialog();
                Environment.Exit(0);
            }
        }

        private void HandleLogin(bool autoLogin, bool startGame = true)
        {
            if (string.IsNullOrEmpty(LoginUsername.Text))
            {
                MessageBox.Show(
                    Loc.Localize("EmptyUsernameError", "Please enter an username."),
                    "XIVLauncher", MessageBoxButton.OK, MessageBoxImage.Error);
                return;
            }

            if (string.IsNullOrEmpty(LoginPassword.Password))
            {
                MessageBox.Show(
                    Loc.Localize("EmptyPasswordError", "Please enter a password."),
                    "XIVLauncher", MessageBoxButton.OK, MessageBoxImage.Error);
                return;
            }

            if (_isLoggingIn)
                return;

            if (Repository.Ffxiv.GetVer(App.Settings.GamePath) == PatcherMain.BASE_GAME_VERSION && App.Settings.UniqueIdCacheEnabled)
            {
                MessageBox.Show(
                    Loc.Localize("UidCacheInstallError",
                        "You enabled the UID cache in the patcher settings.\nThis setting does not allow you to reinstall FFXIV.\n\nIf you want to reinstall FFXIV, please take care to disable it first."),
                    "XIVLauncher Error", MessageBoxButton.OK, MessageBoxImage.Error);
                return;
            }

            _isLoggingIn = true;

            var hasValidCache = _launcher.Cache.HasValidCache(LoginUsername.Text) && App.Settings.UniqueIdCacheEnabled;

            Log.Information("CurrentAccount: {0}", _accountManager.CurrentAccount == null ? "null" : _accountManager.CurrentAccount.ToString());

            if (_accountManager.CurrentAccount != null && _accountManager.CurrentAccount.UserName.Equals(LoginUsername.Text) && _accountManager.CurrentAccount.Password != LoginPassword.Password && _accountManager.CurrentAccount.SavePassword)
            {
                _accountManager.UpdatePassword(_accountManager.CurrentAccount, LoginPassword.Password);
            }

            if (_accountManager.CurrentAccount == null || _accountManager.CurrentAccount.Id != $"{LoginUsername.Text}-{OtpCheckBox.IsChecked == true}-{SteamCheckBox.IsChecked == true}")
            {
                var accountToSave = new XivAccount(LoginUsername.Text)
                {
                    Password = LoginPassword.Password,
                    SavePassword = true,
                    UseOtp = OtpCheckBox.IsChecked == true,
                    UseSteamServiceAccount = SteamCheckBox.IsChecked == true
                };

                _accountManager.AddAccount(accountToSave);

                _accountManager.CurrentAccount = accountToSave;
            }

            if (!autoLogin)
            {
                App.Settings.AutologinEnabled = AutoLoginCheckBox.IsChecked == true;
            }

            var otp = "";
            if (OtpCheckBox.IsChecked == true && !hasValidCache)
            {
                var otpDialog = new OtpInputDialog();
                otpDialog.ShowDialog();

                if (otpDialog.Result == null)
                {
                    _isLoggingIn = false;

                    if (autoLogin)
                    {
                        CleanUp();
                        Environment.Exit(0);
                    }

                    return;
                }

                otp = otpDialog.Result;
            }

            HandleBootCheck(() => this.Dispatcher.Invoke(() => StartLogin(otp, startGame)));
        }

        private void InstallGamePatch(Launcher.LoginResult loginResult, bool gateStatus)
        {
            var mutex = new Mutex(false, "XivLauncherIsPatching");
            if (mutex.WaitOne(0, false))
            {
                if (Util.CheckIsGameOpen())
                {
                    MessageBox.Show(
                        Loc.Localize("GameIsOpenError", "The game and/or the official launcher are open. XIVLauncher cannot patch the game if this is the case.\nPlease close the official launcher and try again."),
                        "XIVLauncher", MessageBoxButton.OK, MessageBoxImage.Exclamation);

                    this.Dispatcher.Invoke(() =>
                    {
                        this.Show();
                        _isLoggingIn = false;
                    });
                }
                else
                {
                    Debug.Assert(loginResult.State == Launcher.LoginState.NeedsPatchGame,
                        "loginResult.State == Launcher.LoginState.NeedsPatchGame ASSERTION FAILED");

                    var patcher = new PatchManager(Repository.Ffxiv, loginResult.PendingPatches, App.Settings.GamePath, App.Settings.PatchPath, _installer);

                    var progressDialog = new PatchDownloadDialog(patcher);
                    progressDialog.Show();
                    this.Hide();

                    patcher.OnFinish += async (sender, args) =>
                    {
                        progressDialog.Dispatcher.Invoke(() => progressDialog.Close());

                        if (args)
                        {
                            await this.Dispatcher.Invoke(() => StartGameAndAddon(loginResult, gateStatus));
                            _installer.Stop();
                        }
                        else
                        {
                            this.Dispatcher.Invoke(() =>
                            {
                                this.Show();
                                _isLoggingIn = false;
                            });
                        }

                        mutex.Close();
                        mutex = null;
                    };

                    patcher.Start();
                }
            }
            else
            {
                MessageBox.Show(Loc.Localize("PatcherAlreadyInProgress", "XIVLauncher is already patching your game in another instance. Please check if XIVLauncher is still open."), "XIVLauncher", MessageBoxButton.OK, MessageBoxImage.Error);
                Environment.Exit(0);
            }
        }

        private async void StartLogin(string otp, bool startGame)
        {
            Log.Information("StartLogin() called");

            var gateStatus = false;
            try
            {
                gateStatus = await Task.Run(() => _launcher.GetGateStatus());
            }
            catch
            {
                // ignored
            }

            try
            {
                var loginResult = _launcher.Login(LoginUsername.Text, LoginPassword.Password, otp, SteamCheckBox.IsChecked == true, App.Settings.UniqueIdCacheEnabled, App.Settings.GamePath);

                if (loginResult == null)
                {
                    Log.Information("LoginResult was null...");
                    _isLoggingIn = false;

                    // If this is an autologin, we don't want to stick around after a failed login
                    if (AutoLoginCheckBox.IsChecked == true)
                    {
                        Close();
                        CleanUp();
                        Environment.Exit(0);
                    }

                    return;
                }

                if (loginResult.State != Launcher.LoginState.Ok)
                {
                    if (App.Settings.AskBeforePatchInstall.HasValue && App.Settings.AskBeforePatchInstall.Value)
                    {
                        var selfPatchAsk = MessageBox.Show(
                            Loc.Localize("PatchInstallDisclaimer", "A new patch has been found that needs to be installed before you can play.\nDo you wish for XIVLauncher to install it?\nThis is an experimental feature, but has been tested considerably and should work fine."),
                            "Out of date", MessageBoxButton.YesNo, MessageBoxImage.Information);

                        if (selfPatchAsk == MessageBoxResult.Yes)
                        {
                            InstallGamePatch(loginResult, gateStatus);
                        }
                        else
                        {
                            _isLoggingIn = false;
                            return;
                        }
                    }
                    else
                    {
                        InstallGamePatch(loginResult, gateStatus);
                    }

                    return;
                }

                if (startGame)
                {
                    await StartGameAndAddon(loginResult, gateStatus);
                }
                else
                {
                    MessageBox.Show(
                        Loc.Localize("LoginNoStartOk",
                            "An update check was executed and any pending updates were installed."), "XIVLauncher",
                        MessageBoxButton.OK, MessageBoxImage.Information);

                    this._isLoggingIn = false;
                    Show();
                    Activate();
                }
                
            }
            catch (Exception ex)
            {
                Log.Error(ex, "StartGame failed...");

                if (!gateStatus)
                {
                    Log.Information("GateStatus is false.");
                    MessageBox.Show(
                        Loc.Localize("MaintenanceNotice", "Maintenance seems to be in progress. The game shouldn't be launched."),
                        "XIVLauncher", MessageBoxButton.OK, MessageBoxImage.Exclamation);

                    _isLoggingIn = false;

                    _ = Task.Run(SetupHeadlines);
                    Show();
                    Activate();
                    return;
                }

                new ErrorWindow(ex, "Please also check your login information or try again.", "Login").ShowDialog();
            }
        }

        private async Task StartGameAndAddon(Launcher.LoginResult loginResult, bool gateStatus)
        {
            if (!gateStatus)
            {
                Log.Information("GateStatus is false.");
                MessageBox.Show(
                    Loc.Localize("MaintenanceNotice",
                        "Maintenance seems to be in progress. The game shouldn't be launched."),
                    "XIVLauncher", MessageBoxButton.OK, MessageBoxImage.Exclamation);

                _isLoggingIn = false;

                _ = Task.Run(SetupHeadlines);
                Show();
                Activate();
                return;
            }

            // We won't do any sanity checks here anymore, since that should be handled in StartLogin

            var gameProcess = Launcher.LaunchGame(loginResult.UniqueId, loginResult.OauthLogin.Region,
                    loginResult.OauthLogin.MaxExpansion, App.Settings.SteamIntegrationEnabled,
                    SteamCheckBox.IsChecked == true, App.Settings.AdditionalLaunchArgs, App.Settings.GamePath, App.Settings.IsDx11, App.Settings.Language.GetValueOrDefault(ClientLanguage.English), App.Settings.EncryptArguments.GetValueOrDefault(false));

            if (gameProcess == null)
            {
                Log.Information("GameProcess was null...");
                _isLoggingIn = false;
                return;
            }

            CleanUp();

            this.Hide();

            var addonMgr = new AddonManager();

            try
            {
                if (App.Settings.AddonList == null)
                    App.Settings.AddonList = new List<AddonEntry>();

                var addons = App.Settings.AddonList.Where(x => x.IsEnabled).Select(x => x.Addon).Cast<IAddon>().ToList();

                if (App.Settings.InGameAddonEnabled && App.Settings.IsDx11)
                {
                    addons.Add(new DalamudLauncher());
                }

                await Task.Run(() => addonMgr.RunAddons(gameProcess, App.Settings, addons));
            }
            catch (Exception ex)
            {
                new ErrorWindow(ex,
                    "This could be caused by your antivirus, please check its logs and add any needed exclusions.",
                    "Addons").ShowDialog();
                _isLoggingIn = false;

                addonMgr.StopAddons();
            }

            var watchThread = new Thread(() =>
            {
                while (!gameProcess.HasExited)
                {
                    gameProcess.Refresh();
                    Thread.Sleep(1);
                }

                Log.Information("Game has exited.");
                addonMgr.StopAddons();
                
                CleanUp();

                Environment.Exit(0);
            });
            watchThread.Start();

            Log.Debug("Started WatchThread");
        }

        private void CleanUp()
        {
            _installer.Stop();
        }

        private void BannerCard_MouseUp(object sender, MouseButtonEventArgs e)
        {
            if (e.ChangedButton != MouseButton.Left)
                return;

            if (_headlines != null) Process.Start(_headlines.Banner[_currentBannerIndex].Link.ToString());
        }

        private void SaveLoginCheckBox_OnChecked(object sender, RoutedEventArgs e)
        {
            AutoLoginCheckBox.IsEnabled = true;
        }

        private void SaveLoginCheckBox_OnUnchecked(object sender, RoutedEventArgs e)
        {
            AutoLoginCheckBox.IsChecked = false;
            AutoLoginCheckBox.IsEnabled = false;
        }

        private void NewsListView_OnMouseUp(object sender, MouseButtonEventArgs e)
        {
            if (e.ChangedButton != MouseButton.Left)
                return;

            if (_headlines == null)
                return;

            if (!(NewsListView.SelectedItem is News item)) 
                return;

            if (!string.IsNullOrEmpty(item.Url))
            {
                Process.Start(item.Url);
            }
            else
            {
                string url;
                switch (App.Settings.Language)
                {
                    case ClientLanguage.Japanese:
                        url = "https://jp.finalfantasyxiv.com/lodestone/news/detail/";
                        break;

                    case ClientLanguage.English:
                        url = "https://eu.finalfantasyxiv.com/lodestone/news/detail/";
                        break;

                    case ClientLanguage.German:
                        url = "https://de.finalfantasyxiv.com/lodestone/news/detail/";
                        break;

                    case ClientLanguage.French:
                        url = "https://fr.finalfantasyxiv.com/lodestone/news/detail/";
                        break;

                    default:
                        url = "https://eu.finalfantasyxiv.com/lodestone/news/detail/";
                        break;
                }

                Process.Start(url + item.Id);
            }
        }

        private void WorldStatusButton_Click(object sender, RoutedEventArgs e)
        {
            Process.Start("https://is.xivup.com/");
        }

        private void QueueButton_OnClick(object sender, RoutedEventArgs e)
        {
            if (_maintenanceQueueTimer == null)
                SetupMaintenanceQueueTimer();

            DialogHost.OpenDialogCommand.Execute(null, MaintenanceQueueDialogHost);
            _maintenanceQueueTimer.Start();

            // Manually fire the first event, avoid waiting the first timer interval
            Task.Run(() =>
            {
                OnMaintenanceQueueTimerEvent(null, null);
            });
        }

        private void SetupMaintenanceQueueTimer()
        {
            _maintenanceQueueTimer = new Timer
            {
                Interval = 15000
            };

            _maintenanceQueueTimer.Elapsed += OnMaintenanceQueueTimerEvent;
        }

        private void OnMaintenanceQueueTimerEvent(Object source, System.Timers.ElapsedEventArgs e)
        {
            var bootPatches = _launcher.CheckBootVersion(App.Settings.GamePath);

            var gateStatus = false;
            try
            {
<<<<<<< HEAD
                Game.Patch.PatchList.PatchListEntry[] bootPatches = null;
                try
                {
                    bootPatches = _launcher.CheckBootVersion(App.Settings.GamePath);
                }
                catch
                {
                    // ignored
                }
=======
                gateStatus = _launcher.GetGateStatus();
            }
            catch
            {
                // ignored
            }
>>>>>>> 1ce48eca

            if (gateStatus || bootPatches != null)
            {
                if (bootPatches != null)
                    MessageBox.Show(Loc.Localize("MaintenanceQueueBootPatch",
                        "A patch for the FFXIV launcher was detected.\nThis usually means that there is a patch for the game as well.\n\nYou will now be logged in."));

                Dispatcher.BeginInvoke(new Action(() => {
                    QuitMaintenanceQueueButton_OnClick(null, null);
                    LoginButton_Click(null, null);
                }));

                Console.Beep(523, 150);
                Thread.Sleep(25);
                Console.Beep(523, 150);
                Thread.Sleep(25);
                Console.Beep(523, 150);
                Thread.Sleep(25);
                Console.Beep(523, 300);
                Thread.Sleep(150);
                Console.Beep(415, 300);
                Thread.Sleep(150);
                Console.Beep(466, 300);
                Thread.Sleep(150);
                Console.Beep(523, 300);
                Thread.Sleep(25);
                Console.Beep(466, 150);
                Thread.Sleep(25);
                Console.Beep(523, 900);
            }
        }

        private void QuitMaintenanceQueueButton_OnClick(object sender, RoutedEventArgs e)
        {
            _maintenanceQueueTimer.Stop();
            DialogHost.CloseDialogCommand.Execute(null, MaintenanceQueueDialogHost);
        }

        private void Card_KeyDown(object sender, KeyEventArgs e)
        {
            if (e.Key != Key.Enter && e.Key != Key.Return || _isLoggingIn)
                return;

            HandleLogin(false);
            _isLoggingIn = true;
        }

        private void MainWindow_OnClosed(object sender, EventArgs e)
        {
            CleanUp();
            Application.Current.Shutdown();
        }

        private void AccountSwitcherButton_OnClick(object sender, RoutedEventArgs e)
        {
            var switcher = new AccountSwitcher(_accountManager);

            switcher.WindowStartupLocation = WindowStartupLocation.Manual;
            var location = AccountSwitcherButton.PointToScreen(new Point(0,0));
            switcher.Left = location.X + 15;
            switcher.Top = location.Y + 15;

            switcher.OnAccountSwitchedEventHandler += OnAccountSwitchedEventHandler;

            switcher.Show();
        }

        private void OnAccountSwitchedEventHandler(object sender, XivAccount e)
        {
            SwitchAccount(e, true);
        }

        private void SwitchAccount(XivAccount account, bool saveAsCurrent)
        {
            LoginUsername.Text = account.UserName;
            OtpCheckBox.IsChecked = account.UseOtp;
            SteamCheckBox.IsChecked = account.UseSteamServiceAccount;
            AutoLoginCheckBox.IsChecked = App.Settings.AutologinEnabled;

            if (account.SavePassword)
                LoginPassword.Password = account.Password;

            if (saveAsCurrent)
            {
                _accountManager.CurrentAccount = account;
            }
        }

        private void SettingsControl_OnSettingsDismissed(object sender, EventArgs e)
        {
            Task.Run(SetupHeadlines);
        }

        private async void FakeStart_OnClick(object sender, RoutedEventArgs e)
        {
            await StartGameAndAddon(new Launcher.LoginResult
            {
                OauthLogin = new Launcher.OauthLoginResult
                {
                    MaxExpansion = 3,
                    Playable = true,
                    Region = 0,
                    SessionId = "0",
                    TermsAccepted = true
                },
                State = Launcher.LoginState.Ok,
                UniqueId = "0"
            }, true);
        }
    }
}<|MERGE_RESOLUTION|>--- conflicted
+++ resolved
@@ -761,24 +761,12 @@
             var gateStatus = false;
             try
             {
-<<<<<<< HEAD
-                Game.Patch.PatchList.PatchListEntry[] bootPatches = null;
-                try
-                {
-                    bootPatches = _launcher.CheckBootVersion(App.Settings.GamePath);
-                }
-                catch
-                {
-                    // ignored
-                }
-=======
                 gateStatus = _launcher.GetGateStatus();
             }
             catch
             {
                 // ignored
             }
->>>>>>> 1ce48eca
 
             if (gateStatus || bootPatches != null)
             {
